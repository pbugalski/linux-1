#include "qcom-apq8064-v2.0.dtsi"
#include <dt-bindings/gpio/gpio.h>

/ {
	model = "Qualcomm APQ8064/IFC6410";
	compatible = "qcom,apq8064-ifc6410", "qcom,apq8064";

	aliases {
		serial0 = &gsbi7_serial;
		serial1 = &gsbi6_serial;
<<<<<<< HEAD
=======
	};

	chosen {
		stdout-path = "serial0:115200n8";
>>>>>>> c6e59bda
	};

	soc {
		pinctrl@800000 {
			card_detect: card_detect {
				mux {
					pins = "gpio26";
					function = "gpio";
					bias-disable;
				};
			};
		};

		rpm@108000 {
			regulators {
				vin_lvs1_3_6-supply = <&pm8921_s4>;
				vin_lvs2-supply = <&pm8921_s1>;
				vin_lvs4_5_7-supply = <&pm8921_s4>;

				vdd_l1_l2_l12_l18-supply = <&pm8921_s4>;
				vdd_l24-supply = <&pm8921_s1>;
				vdd_l25-supply = <&pm8921_s1>;
				vdd_l26-supply = <&pm8921_s7>;
				vdd_l27-supply = <&pm8921_s7>;
				vdd_l28-supply = <&pm8921_s7>;


				/* Buck SMPS */
				pm8921_s1: s1 {
					regulator-always-on;
					regulator-min-microvolt = <1225000>;
					regulator-max-microvolt = <1225000>;
					qcom,switch-mode-frequency = <3200000>;
					bias-pull-down;
				};

				pm8921_s3: s3 {
					regulator-min-microvolt = <1000000>;
					regulator-max-microvolt = <1400000>;
					qcom,switch-mode-frequency = <4800000>;
				};

				pm8921_s4: s4 {
					regulator-min-microvolt	= <1800000>;
					regulator-max-microvolt	= <1800000>;
					qcom,switch-mode-frequency = <3200000>;
				};

				pm8921_s7: s7 {
					regulator-min-microvolt = <1300000>;
					regulator-max-microvolt = <1300000>;
					qcom,switch-mode-frequency = <3200000>;
				};

				pm8921_l3: l3 {
					regulator-min-microvolt = <3050000>;
					regulator-max-microvolt = <3300000>;
					bias-pull-down;
				};

				pm8921_l4: l4 {
					regulator-min-microvolt = <1000000>;
					regulator-max-microvolt = <1800000>;
					bias-pull-down;
				};

				pm8921_l5: l5 {
					regulator-min-microvolt = <2750000>;
					regulator-max-microvolt = <3000000>;
					bias-pull-down;
				};

				pm8921_l6: l6 {
					regulator-min-microvolt = <2950000>;
					regulator-max-microvolt = <2950000>;
					bias-pull-down;
				};

				pm8921_l23: l23 {
					regulator-min-microvolt = <1700000>;
					regulator-max-microvolt = <1900000>;
					bias-pull-down;
				};

				pm8921_lvs1: lvs1 {
					bias-pull-down;
				};
			};
		};

		ext_3p3v: regulator-fixed@1 {
			compatible = "regulator-fixed";
			regulator-min-microvolt = <3300000>;
			regulator-max-microvolt = <3300000>;
			regulator-name = "ext_3p3v";
			regulator-type = "voltage";
			startup-delay-us = <0>;
			gpio = <&tlmm_pinmux 77 GPIO_ACTIVE_HIGH>;
			enable-active-high;
			regulator-boot-on;
		};

		gsbi3: gsbi@16200000 {
			status = "okay";
			qcom,mode = <GSBI_PROT_I2C>;
			i2c3: i2c@16280000 {
				status = "okay";
				pinctrl-0 = <&i2c3_pins>;
				pinctrl-names = "default";
			};
		};

		gsbi@12440000 {
			status = "okay";
			qcom,mode = <GSBI_PROT_I2C>;

			i2c@12460000 {
				status = "okay";
				clock-frequency = <200000>;
				pinctrl-0 = <&i2c1_pins>;
				pinctrl-names = "default";

				eeprom: eeprom@52 {
					compatible = "atmel,24c128";
					reg = <0x52>;
					pagesize = <32>;
				};
			};
		};

		gsbi@16500000 {
			status = "ok";
			qcom,mode = <GSBI_PROT_I2C_UART>;

			serial@16540000 {
				status = "ok";

				pinctrl-names = "default";
				pinctrl-0 = <&uart_pins>;
			};
		};

		gsbi@16600000 {
			status = "ok";
			qcom,mode = <GSBI_PROT_I2C_UART>;
			serial@16640000 {
				status = "ok";
			};
		};

		sata_phy0: phy@1b400000 {
			status = "okay";
		};

		sata0: sata@29000000 {
			status		= "okay";
			target-supply	= <&pm8921_s4>;
		};

		/* OTG */
		usb1_phy: phy@12500000 {
			status		= "okay";
			vddcx-supply	= <&pm8921_s3>;
			v3p3-supply	= <&pm8921_l3>;
			v1p8-supply	= <&pm8921_l4>;
		};

		usb3_phy: phy@12520000 {
			status		= "okay";
			vddcx-supply	= <&pm8921_s3>;
			v3p3-supply	= <&pm8921_l3>;
			v1p8-supply	= <&pm8921_l23>;
		};

		usb4_phy: phy@12530000 {
			status		= "okay";
			vddcx-supply	= <&pm8921_s3>;
			v3p3-supply	= <&pm8921_l3>;
			v1p8-supply	= <&pm8921_l23>;
		};

		gadget1: gadget@12500000 {
			status = "okay";
		};

		/* OTG */
		usb1: usb@12500000 {
			status = "okay";
		};

		usb3: usb@12520000 {
			status = "okay";
		};

		usb4: usb@12530000 {
			status = "okay";
		};

		amba {
			/* eMMC */
			sdcc1: sdcc@12400000 {
				status = "okay";
				vmmc-supply = <&pm8921_l5>;
				vqmmc-supply = <&pm8921_s4>;
			};

			/* External micro SD card */
			sdcc3: sdcc@12180000 {
				status = "okay";
				vmmc-supply = <&pm8921_l6>;
				pinctrl-names	= "default";
				pinctrl-0	= <&card_detect>;
				cd-gpios	= <&tlmm_pinmux 26 GPIO_ACTIVE_LOW>;
			};
			/* WLAN */
			sdcc4: sdcc@121c0000 {
				status = "okay";
				vmmc-supply = <&ext_3p3v>;
				vqmmc-supply = <&pm8921_lvs1>;
			};
		};
	};
};<|MERGE_RESOLUTION|>--- conflicted
+++ resolved
@@ -8,13 +8,10 @@
 	aliases {
 		serial0 = &gsbi7_serial;
 		serial1 = &gsbi6_serial;
-<<<<<<< HEAD
-=======
 	};
 
 	chosen {
 		stdout-path = "serial0:115200n8";
->>>>>>> c6e59bda
 	};
 
 	soc {
