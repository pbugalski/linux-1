/*
 *  Setup code for AT91RM9200 Evaluation Kits with Device Tree support
 *
 *  Copyright (C) 2011 Atmel,
 *                2011 Nicolas Ferre <nicolas.ferre@atmel.com>
 *                2012 Joachim Eastwood <manabian@gmail.com>
 *
 * Licensed under GPLv2 or later.
 */

#include <linux/types.h>
#include <linux/init.h>
#include <linux/module.h>
#include <linux/gpio.h>
#include <linux/of.h>
#include <linux/of_irq.h>
#include <linux/clk-provider.h>

#include <asm/setup.h>
#include <asm/irq.h>
#include <asm/mach/arch.h>
#include <asm/mach/map.h>
#include <asm/mach/irq.h>

#include "at91_aic.h"
#include "generic.h"

<<<<<<< HEAD

static const struct of_device_id irq_of_match[] __initconst = {
	{ .compatible = "atmel,at91rm9200-aic", .data = at91_aic_of_init },
	{ /*sentinel*/ }
};

static void __init at91rm9200_dt_init_irq(void)
{
	of_irq_init(irq_of_match);
}

static void __init at91rm9200_dt_timer_init(void)
{
#if defined(CONFIG_COMMON_CLK)
	of_clk_init(NULL);
#endif
	at91rm9200_timer_init();
}

=======
>>>>>>> 05301fe7
static const char *at91rm9200_dt_board_compat[] __initdata = {
	"atmel,at91rm9200",
	NULL
};

DT_MACHINE_START(at91rm9200_dt, "Atmel AT91RM9200 (Device Tree)")
	.init_time      = at91rm9200_dt_timer_init,
	.map_io		= at91_map_io,
	.init_early	= at91rm9200_dt_initialize,
	.dt_compat	= at91rm9200_dt_board_compat,
MACHINE_END<|MERGE_RESOLUTION|>--- conflicted
+++ resolved
@@ -25,18 +25,6 @@
 #include "at91_aic.h"
 #include "generic.h"
 
-<<<<<<< HEAD
-
-static const struct of_device_id irq_of_match[] __initconst = {
-	{ .compatible = "atmel,at91rm9200-aic", .data = at91_aic_of_init },
-	{ /*sentinel*/ }
-};
-
-static void __init at91rm9200_dt_init_irq(void)
-{
-	of_irq_init(irq_of_match);
-}
-
 static void __init at91rm9200_dt_timer_init(void)
 {
 #if defined(CONFIG_COMMON_CLK)
@@ -45,8 +33,6 @@
 	at91rm9200_timer_init();
 }
 
-=======
->>>>>>> 05301fe7
 static const char *at91rm9200_dt_board_compat[] __initdata = {
 	"atmel,at91rm9200",
 	NULL
