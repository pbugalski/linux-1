/*
 * scan.c - support for transforming the ACPI namespace into individual objects
 */

#include <linux/module.h>
#include <linux/init.h>
#include <linux/slab.h>
#include <linux/kernel.h>
#include <linux/acpi.h>
#include <linux/signal.h>
#include <linux/kthread.h>
#include <linux/dmi.h>

#include <acpi/acpi_drivers.h>

#include "internal.h"

#define _COMPONENT		ACPI_BUS_COMPONENT
ACPI_MODULE_NAME("scan");
#define STRUCT_TO_INT(s)	(*((int*)&s))
extern struct acpi_device *acpi_root;

#define ACPI_BUS_CLASS			"system_bus"
#define ACPI_BUS_HID			"LNXSYBUS"
#define ACPI_BUS_DEVICE_NAME		"System Bus"

#define ACPI_IS_ROOT_DEVICE(device)    (!(device)->parent)

static LIST_HEAD(acpi_device_list);
static LIST_HEAD(acpi_bus_id_list);
DEFINE_MUTEX(acpi_device_lock);
LIST_HEAD(acpi_wakeup_device_list);

struct acpi_device_bus_id{
	char bus_id[15];
	unsigned int instance_no;
	struct list_head node;
};

/*
 * Creates hid/cid(s) string needed for modalias and uevent
 * e.g. on a device with hid:IBM0001 and cid:ACPI0001 you get:
 * char *modalias: "acpi:IBM0001:ACPI0001"
*/
static int create_modalias(struct acpi_device *acpi_dev, char *modalias,
			   int size)
{
	int len;
	int count;
	struct acpi_hardware_id *id;

	len = snprintf(modalias, size, "acpi:");
	size -= len;

	list_for_each_entry(id, &acpi_dev->pnp.ids, list) {
		count = snprintf(&modalias[len], size, "%s:", id->id);
		if (count < 0 || count >= size)
			return -EINVAL;
		len += count;
		size -= count;
	}

	modalias[len] = '\0';
	return len;
}

static ssize_t
acpi_device_modalias_show(struct device *dev, struct device_attribute *attr, char *buf) {
	struct acpi_device *acpi_dev = to_acpi_device(dev);
	int len;

	/* Device has no HID and no CID or string is >1024 */
	len = create_modalias(acpi_dev, buf, 1024);
	if (len <= 0)
		return 0;
	buf[len++] = '\n';
	return len;
}
static DEVICE_ATTR(modalias, 0444, acpi_device_modalias_show, NULL);

static void acpi_bus_hot_remove_device(void *context)
{
	struct acpi_device *device;
	acpi_handle handle = context;
	struct acpi_object_list arg_list;
	union acpi_object arg;
	acpi_status status = AE_OK;

	if (acpi_bus_get_device(handle, &device))
		return;

	if (!device)
		return;

	ACPI_DEBUG_PRINT((ACPI_DB_INFO,
		"Hot-removing device %s...\n", dev_name(&device->dev)));

	if (acpi_bus_trim(device, 1)) {
		printk(KERN_ERR PREFIX
				"Removing device failed\n");
		return;
	}

	/* power off device */
	status = acpi_evaluate_object(handle, "_PS3", NULL, NULL);
	if (ACPI_FAILURE(status) && status != AE_NOT_FOUND)
		printk(KERN_WARNING PREFIX
				"Power-off device failed\n");

	if (device->flags.lockable) {
		arg_list.count = 1;
		arg_list.pointer = &arg;
		arg.type = ACPI_TYPE_INTEGER;
		arg.integer.value = 0;
		acpi_evaluate_object(handle, "_LCK", &arg_list, NULL);
	}

	arg_list.count = 1;
	arg_list.pointer = &arg;
	arg.type = ACPI_TYPE_INTEGER;
	arg.integer.value = 1;

	/*
	 * TBD: _EJD support.
	 */
	status = acpi_evaluate_object(handle, "_EJ0", &arg_list, NULL);
	if (ACPI_FAILURE(status))
		printk(KERN_WARNING PREFIX
				"Eject device failed\n");

	return;
}

static ssize_t
acpi_eject_store(struct device *d, struct device_attribute *attr,
		const char *buf, size_t count)
{
	int ret = count;
	acpi_status status;
	acpi_object_type type = 0;
	struct acpi_device *acpi_device = to_acpi_device(d);

	if ((!count) || (buf[0] != '1')) {
		return -EINVAL;
	}
#ifndef FORCE_EJECT
	if (acpi_device->driver == NULL) {
		ret = -ENODEV;
		goto err;
	}
#endif
	status = acpi_get_type(acpi_device->handle, &type);
	if (ACPI_FAILURE(status) || (!acpi_device->flags.ejectable)) {
		ret = -ENODEV;
		goto err;
	}

	acpi_os_hotplug_execute(acpi_bus_hot_remove_device, acpi_device->handle);
err:
	return ret;
}

static DEVICE_ATTR(eject, 0200, NULL, acpi_eject_store);

static ssize_t
acpi_device_hid_show(struct device *dev, struct device_attribute *attr, char *buf) {
	struct acpi_device *acpi_dev = to_acpi_device(dev);

	return sprintf(buf, "%s\n", acpi_device_hid(acpi_dev));
}
static DEVICE_ATTR(hid, 0444, acpi_device_hid_show, NULL);

static ssize_t
acpi_device_path_show(struct device *dev, struct device_attribute *attr, char *buf) {
	struct acpi_device *acpi_dev = to_acpi_device(dev);
	struct acpi_buffer path = {ACPI_ALLOCATE_BUFFER, NULL};
	int result;

	result = acpi_get_name(acpi_dev->handle, ACPI_FULL_PATHNAME, &path);
	if (result)
		goto end;

	result = sprintf(buf, "%s\n", (char*)path.pointer);
	kfree(path.pointer);
end:
	return result;
}
static DEVICE_ATTR(path, 0444, acpi_device_path_show, NULL);

static int acpi_device_setup_files(struct acpi_device *dev)
{
	acpi_status status;
	acpi_handle temp;
	int result = 0;

	/*
	 * Devices gotten from FADT don't have a "path" attribute
	 */
	if (dev->handle) {
		result = device_create_file(&dev->dev, &dev_attr_path);
		if (result)
			goto end;
	}

	result = device_create_file(&dev->dev, &dev_attr_hid);
	if (result)
		goto end;

	result = device_create_file(&dev->dev, &dev_attr_modalias);
	if (result)
		goto end;

        /*
         * If device has _EJ0, 'eject' file is created that is used to trigger
         * hot-removal function from userland.
         */
	status = acpi_get_handle(dev->handle, "_EJ0", &temp);
	if (ACPI_SUCCESS(status))
		result = device_create_file(&dev->dev, &dev_attr_eject);
end:
	return result;
}

static void acpi_device_remove_files(struct acpi_device *dev)
{
	acpi_status status;
	acpi_handle temp;

	/*
	 * If device has _EJ0, 'eject' file is created that is used to trigger
	 * hot-removal function from userland.
	 */
	status = acpi_get_handle(dev->handle, "_EJ0", &temp);
	if (ACPI_SUCCESS(status))
		device_remove_file(&dev->dev, &dev_attr_eject);

	device_remove_file(&dev->dev, &dev_attr_modalias);
	device_remove_file(&dev->dev, &dev_attr_hid);
	if (dev->handle)
		device_remove_file(&dev->dev, &dev_attr_path);
}
/* --------------------------------------------------------------------------
			ACPI Bus operations
   -------------------------------------------------------------------------- */

int acpi_match_device_ids(struct acpi_device *device,
			  const struct acpi_device_id *ids)
{
	const struct acpi_device_id *id;
	struct acpi_hardware_id *hwid;

	/*
	 * If the device is not present, it is unnecessary to load device
	 * driver for it.
	 */
	if (!device->status.present)
		return -ENODEV;

	for (id = ids; id->id[0]; id++)
		list_for_each_entry(hwid, &device->pnp.ids, list)
			if (!strcmp((char *) id->id, hwid->id))
				return 0;

	return -ENOENT;
}
EXPORT_SYMBOL(acpi_match_device_ids);

static void acpi_free_ids(struct acpi_device *device)
{
	struct acpi_hardware_id *id, *tmp;

	list_for_each_entry_safe(id, tmp, &device->pnp.ids, list) {
		kfree(id->id);
		kfree(id);
	}
}

static void acpi_device_release(struct device *dev)
{
	struct acpi_device *acpi_dev = to_acpi_device(dev);

	acpi_free_ids(acpi_dev);
	kfree(acpi_dev);
}

static int acpi_device_suspend(struct device *dev, pm_message_t state)
{
	struct acpi_device *acpi_dev = to_acpi_device(dev);
	struct acpi_driver *acpi_drv = acpi_dev->driver;

	if (acpi_drv && acpi_drv->ops.suspend)
		return acpi_drv->ops.suspend(acpi_dev, state);
	return 0;
}

static int acpi_device_resume(struct device *dev)
{
	struct acpi_device *acpi_dev = to_acpi_device(dev);
	struct acpi_driver *acpi_drv = acpi_dev->driver;

	if (acpi_drv && acpi_drv->ops.resume)
		return acpi_drv->ops.resume(acpi_dev);
	return 0;
}

static int acpi_bus_match(struct device *dev, struct device_driver *drv)
{
	struct acpi_device *acpi_dev = to_acpi_device(dev);
	struct acpi_driver *acpi_drv = to_acpi_driver(drv);

	return !acpi_match_device_ids(acpi_dev, acpi_drv->ids);
}

static int acpi_device_uevent(struct device *dev, struct kobj_uevent_env *env)
{
	struct acpi_device *acpi_dev = to_acpi_device(dev);
	int len;

	if (add_uevent_var(env, "MODALIAS="))
		return -ENOMEM;
	len = create_modalias(acpi_dev, &env->buf[env->buflen - 1],
			      sizeof(env->buf) - env->buflen);
	if (len >= (sizeof(env->buf) - env->buflen))
		return -ENOMEM;
	env->buflen += len;
	return 0;
}

static void acpi_device_notify(acpi_handle handle, u32 event, void *data)
{
	struct acpi_device *device = data;

	device->driver->ops.notify(device, event);
}

static acpi_status acpi_device_notify_fixed(void *data)
{
	struct acpi_device *device = data;

	/* Fixed hardware devices have no handles */
	acpi_device_notify(NULL, ACPI_FIXED_HARDWARE_EVENT, device);
	return AE_OK;
}

static int acpi_device_install_notify_handler(struct acpi_device *device)
{
	acpi_status status;

	if (device->device_type == ACPI_BUS_TYPE_POWER_BUTTON)
		status =
		    acpi_install_fixed_event_handler(ACPI_EVENT_POWER_BUTTON,
						     acpi_device_notify_fixed,
						     device);
	else if (device->device_type == ACPI_BUS_TYPE_SLEEP_BUTTON)
		status =
		    acpi_install_fixed_event_handler(ACPI_EVENT_SLEEP_BUTTON,
						     acpi_device_notify_fixed,
						     device);
	else
		status = acpi_install_notify_handler(device->handle,
						     ACPI_DEVICE_NOTIFY,
						     acpi_device_notify,
						     device);

	if (ACPI_FAILURE(status))
		return -EINVAL;
	return 0;
}

static void acpi_device_remove_notify_handler(struct acpi_device *device)
{
	if (device->device_type == ACPI_BUS_TYPE_POWER_BUTTON)
		acpi_remove_fixed_event_handler(ACPI_EVENT_POWER_BUTTON,
						acpi_device_notify_fixed);
	else if (device->device_type == ACPI_BUS_TYPE_SLEEP_BUTTON)
		acpi_remove_fixed_event_handler(ACPI_EVENT_SLEEP_BUTTON,
						acpi_device_notify_fixed);
	else
		acpi_remove_notify_handler(device->handle, ACPI_DEVICE_NOTIFY,
					   acpi_device_notify);
}

static int acpi_bus_driver_init(struct acpi_device *, struct acpi_driver *);
static int acpi_start_single_object(struct acpi_device *);
static int acpi_device_probe(struct device * dev)
{
	struct acpi_device *acpi_dev = to_acpi_device(dev);
	struct acpi_driver *acpi_drv = to_acpi_driver(dev->driver);
	int ret;

	ret = acpi_bus_driver_init(acpi_dev, acpi_drv);
	if (!ret) {
		if (acpi_dev->bus_ops.acpi_op_start)
			acpi_start_single_object(acpi_dev);

		if (acpi_drv->ops.notify) {
			ret = acpi_device_install_notify_handler(acpi_dev);
			if (ret) {
				if (acpi_drv->ops.remove)
					acpi_drv->ops.remove(acpi_dev,
						     acpi_dev->removal_type);
				return ret;
			}
		}

		ACPI_DEBUG_PRINT((ACPI_DB_INFO,
			"Found driver [%s] for device [%s]\n",
			acpi_drv->name, acpi_dev->pnp.bus_id));
		get_device(dev);
	}
	return ret;
}

static int acpi_device_remove(struct device * dev)
{
	struct acpi_device *acpi_dev = to_acpi_device(dev);
	struct acpi_driver *acpi_drv = acpi_dev->driver;

	if (acpi_drv) {
		if (acpi_drv->ops.notify)
			acpi_device_remove_notify_handler(acpi_dev);
		if (acpi_drv->ops.remove)
			acpi_drv->ops.remove(acpi_dev, acpi_dev->removal_type);
	}
	acpi_dev->driver = NULL;
	acpi_dev->driver_data = NULL;

	put_device(dev);
	return 0;
}

struct bus_type acpi_bus_type = {
	.name		= "acpi",
	.suspend	= acpi_device_suspend,
	.resume		= acpi_device_resume,
	.match		= acpi_bus_match,
	.probe		= acpi_device_probe,
	.remove		= acpi_device_remove,
	.uevent		= acpi_device_uevent,
};

static int acpi_device_register(struct acpi_device *device)
{
	int result;
	struct acpi_device_bus_id *acpi_device_bus_id, *new_bus_id;
	int found = 0;

	/*
	 * Linkage
	 * -------
	 * Link this device to its parent and siblings.
	 */
	INIT_LIST_HEAD(&device->children);
	INIT_LIST_HEAD(&device->node);
	INIT_LIST_HEAD(&device->wakeup_list);

	new_bus_id = kzalloc(sizeof(struct acpi_device_bus_id), GFP_KERNEL);
	if (!new_bus_id) {
		printk(KERN_ERR PREFIX "Memory allocation error\n");
		return -ENOMEM;
	}

	mutex_lock(&acpi_device_lock);
	/*
	 * Find suitable bus_id and instance number in acpi_bus_id_list
	 * If failed, create one and link it into acpi_bus_id_list
	 */
	list_for_each_entry(acpi_device_bus_id, &acpi_bus_id_list, node) {
		if (!strcmp(acpi_device_bus_id->bus_id,
			    acpi_device_hid(device))) {
			acpi_device_bus_id->instance_no++;
			found = 1;
			kfree(new_bus_id);
			break;
		}
	}
	if (!found) {
		acpi_device_bus_id = new_bus_id;
		strcpy(acpi_device_bus_id->bus_id, acpi_device_hid(device));
		acpi_device_bus_id->instance_no = 0;
		list_add_tail(&acpi_device_bus_id->node, &acpi_bus_id_list);
	}
	dev_set_name(&device->dev, "%s:%02x", acpi_device_bus_id->bus_id, acpi_device_bus_id->instance_no);

	if (device->parent)
		list_add_tail(&device->node, &device->parent->children);

	if (device->wakeup.flags.valid)
		list_add_tail(&device->wakeup_list, &acpi_wakeup_device_list);
	mutex_unlock(&acpi_device_lock);

	if (device->parent)
		device->dev.parent = &device->parent->dev;
	device->dev.bus = &acpi_bus_type;
	device->dev.release = &acpi_device_release;
	result = device_register(&device->dev);
	if (result) {
		dev_err(&device->dev, "Error registering device\n");
		goto end;
	}

	result = acpi_device_setup_files(device);
	if (result)
		printk(KERN_ERR PREFIX "Error creating sysfs interface for device %s\n",
		       dev_name(&device->dev));

	device->removal_type = ACPI_BUS_REMOVAL_NORMAL;
	return 0;
end:
	mutex_lock(&acpi_device_lock);
	if (device->parent)
		list_del(&device->node);
	list_del(&device->wakeup_list);
	mutex_unlock(&acpi_device_lock);
	return result;
}

static void acpi_device_unregister(struct acpi_device *device, int type)
{
	mutex_lock(&acpi_device_lock);
	if (device->parent)
		list_del(&device->node);

	list_del(&device->wakeup_list);
	mutex_unlock(&acpi_device_lock);

	acpi_detach_data(device->handle, acpi_bus_data_handler);

	acpi_device_remove_files(device);
	device_unregister(&device->dev);
}

/* --------------------------------------------------------------------------
                                 Driver Management
   -------------------------------------------------------------------------- */
/**
 * acpi_bus_driver_init - add a device to a driver
 * @device: the device to add and initialize
 * @driver: driver for the device
 *
 * Used to initialize a device via its device driver.  Called whenever a
 * driver is bound to a device.  Invokes the driver's add() ops.
 */
static int
acpi_bus_driver_init(struct acpi_device *device, struct acpi_driver *driver)
{
	int result = 0;

	if (!device || !driver)
		return -EINVAL;

	if (!driver->ops.add)
		return -ENOSYS;

	result = driver->ops.add(device);
	if (result) {
		device->driver = NULL;
		device->driver_data = NULL;
		return result;
	}

	device->driver = driver;

	/*
	 * TBD - Configuration Management: Assign resources to device based
	 * upon possible configuration and currently allocated resources.
	 */

	ACPI_DEBUG_PRINT((ACPI_DB_INFO,
			  "Driver successfully bound to device\n"));
	return 0;
}

static int acpi_start_single_object(struct acpi_device *device)
{
	int result = 0;
	struct acpi_driver *driver;


	if (!(driver = device->driver))
		return 0;

	if (driver->ops.start) {
		result = driver->ops.start(device);
		if (result && driver->ops.remove)
			driver->ops.remove(device, ACPI_BUS_REMOVAL_NORMAL);
	}

	return result;
}

/**
 * acpi_bus_register_driver - register a driver with the ACPI bus
 * @driver: driver being registered
 *
 * Registers a driver with the ACPI bus.  Searches the namespace for all
 * devices that match the driver's criteria and binds.  Returns zero for
 * success or a negative error status for failure.
 */
int acpi_bus_register_driver(struct acpi_driver *driver)
{
	int ret;

	if (acpi_disabled)
		return -ENODEV;
	driver->drv.name = driver->name;
	driver->drv.bus = &acpi_bus_type;
	driver->drv.owner = driver->owner;

	ret = driver_register(&driver->drv);
	return ret;
}

EXPORT_SYMBOL(acpi_bus_register_driver);

/**
 * acpi_bus_unregister_driver - unregisters a driver with the APIC bus
 * @driver: driver to unregister
 *
 * Unregisters a driver with the ACPI bus.  Searches the namespace for all
 * devices that match the driver's criteria and unbinds.
 */
void acpi_bus_unregister_driver(struct acpi_driver *driver)
{
	driver_unregister(&driver->drv);
}

EXPORT_SYMBOL(acpi_bus_unregister_driver);

/* --------------------------------------------------------------------------
                                 Device Enumeration
   -------------------------------------------------------------------------- */
static struct acpi_device *acpi_bus_get_parent(acpi_handle handle)
{
	acpi_status status;
	int ret;
	struct acpi_device *device;

	/*
	 * Fixed hardware devices do not appear in the namespace and do not
	 * have handles, but we fabricate acpi_devices for them, so we have
	 * to deal with them specially.
	 */
	if (handle == NULL)
		return acpi_root;

	do {
		status = acpi_get_parent(handle, &handle);
		if (status == AE_NULL_ENTRY)
			return NULL;
		if (ACPI_FAILURE(status))
			return acpi_root;

		ret = acpi_bus_get_device(handle, &device);
		if (ret == 0)
			return device;
	} while (1);
}

acpi_status
acpi_bus_get_ejd(acpi_handle handle, acpi_handle *ejd)
{
	acpi_status status;
	acpi_handle tmp;
	struct acpi_buffer buffer = {ACPI_ALLOCATE_BUFFER, NULL};
	union acpi_object *obj;

	status = acpi_get_handle(handle, "_EJD", &tmp);
	if (ACPI_FAILURE(status))
		return status;

	status = acpi_evaluate_object(handle, "_EJD", NULL, &buffer);
	if (ACPI_SUCCESS(status)) {
		obj = buffer.pointer;
		status = acpi_get_handle(ACPI_ROOT_OBJECT, obj->string.pointer,
					 ejd);
		kfree(buffer.pointer);
	}
	return status;
}
EXPORT_SYMBOL_GPL(acpi_bus_get_ejd);

void acpi_bus_data_handler(acpi_handle handle, void *context)
{

	/* TBD */

	return;
}

static int acpi_bus_get_perf_flags(struct acpi_device *device)
{
	device->performance.state = ACPI_STATE_UNKNOWN;
	return 0;
}

static acpi_status
acpi_bus_extract_wakeup_device_power_package(struct acpi_device *device,
					     union acpi_object *package)
{
	int i = 0;
	union acpi_object *element = NULL;

	if (!device || !package || (package->package.count < 2))
		return AE_BAD_PARAMETER;

	element = &(package->package.elements[0]);
	if (!element)
		return AE_BAD_PARAMETER;
	if (element->type == ACPI_TYPE_PACKAGE) {
		if ((element->package.count < 2) ||
		    (element->package.elements[0].type !=
		     ACPI_TYPE_LOCAL_REFERENCE)
		    || (element->package.elements[1].type != ACPI_TYPE_INTEGER))
			return AE_BAD_DATA;
		device->wakeup.gpe_device =
		    element->package.elements[0].reference.handle;
		device->wakeup.gpe_number =
		    (u32) element->package.elements[1].integer.value;
	} else if (element->type == ACPI_TYPE_INTEGER) {
		device->wakeup.gpe_number = element->integer.value;
	} else
		return AE_BAD_DATA;

	element = &(package->package.elements[1]);
	if (element->type != ACPI_TYPE_INTEGER) {
		return AE_BAD_DATA;
	}
	device->wakeup.sleep_state = element->integer.value;

	if ((package->package.count - 2) > ACPI_MAX_HANDLES) {
		return AE_NO_MEMORY;
	}
	device->wakeup.resources.count = package->package.count - 2;
	for (i = 0; i < device->wakeup.resources.count; i++) {
		element = &(package->package.elements[i + 2]);
		if (element->type != ACPI_TYPE_LOCAL_REFERENCE)
			return AE_BAD_DATA;

		device->wakeup.resources.handles[i] = element->reference.handle;
	}

	return AE_OK;
}

static void acpi_bus_set_run_wake_flags(struct acpi_device *device)
{
	struct acpi_device_id button_device_ids[] = {
		{"PNP0C0D", 0},
		{"PNP0C0C", 0},
		{"PNP0C0E", 0},
		{"", 0},
	};
	acpi_status status;
	acpi_event_status event_status;

	device->wakeup.run_wake_count = 0;
	device->wakeup.flags.notifier_present = 0;

	/* Power button, Lid switch always enable wakeup */
	if (!acpi_match_device_ids(device, button_device_ids)) {
		device->wakeup.flags.run_wake = 1;
		device->wakeup.flags.always_enabled = 1;
		return;
	}

	status = acpi_get_gpe_status(NULL, device->wakeup.gpe_number,
					ACPI_NOT_ISR, &event_status);
	if (status == AE_OK)
		device->wakeup.flags.run_wake =
				!!(event_status & ACPI_EVENT_FLAG_HANDLE);
}

static int acpi_bus_get_wakeup_device_flags(struct acpi_device *device)
{
	acpi_status status = 0;
	struct acpi_buffer buffer = { ACPI_ALLOCATE_BUFFER, NULL };
	union acpi_object *package = NULL;
	int psw_error;

	/* _PRW */
	status = acpi_evaluate_object(device->handle, "_PRW", NULL, &buffer);
	if (ACPI_FAILURE(status)) {
		ACPI_EXCEPTION((AE_INFO, status, "Evaluating _PRW"));
		goto end;
	}

	package = (union acpi_object *)buffer.pointer;
	status = acpi_bus_extract_wakeup_device_power_package(device, package);
	if (ACPI_FAILURE(status)) {
		ACPI_EXCEPTION((AE_INFO, status, "Extracting _PRW package"));
		goto end;
	}

	kfree(buffer.pointer);

	device->wakeup.flags.valid = 1;
	device->wakeup.prepare_count = 0;
	acpi_bus_set_run_wake_flags(device);
	/* Call _PSW/_DSW object to disable its ability to wake the sleeping
	 * system for the ACPI device with the _PRW object.
	 * The _PSW object is depreciated in ACPI 3.0 and is replaced by _DSW.
	 * So it is necessary to call _DSW object first. Only when it is not
	 * present will the _PSW object used.
	 */
	psw_error = acpi_device_sleep_wake(device, 0, 0, 0);
	if (psw_error)
		ACPI_DEBUG_PRINT((ACPI_DB_INFO,
				"error in _DSW or _PSW evaluation\n"));

end:
	if (ACPI_FAILURE(status))
		device->flags.wake_capable = 0;
	return 0;
}

static int acpi_bus_get_power_flags(struct acpi_device *device)
{
	acpi_status status = 0;
	acpi_handle handle = NULL;
	u32 i = 0;


	/*
	 * Power Management Flags
	 */
	status = acpi_get_handle(device->handle, "_PSC", &handle);
	if (ACPI_SUCCESS(status))
		device->power.flags.explicit_get = 1;
	status = acpi_get_handle(device->handle, "_IRC", &handle);
	if (ACPI_SUCCESS(status))
		device->power.flags.inrush_current = 1;

	/*
	 * Enumerate supported power management states
	 */
	for (i = ACPI_STATE_D0; i <= ACPI_STATE_D3; i++) {
		struct acpi_device_power_state *ps = &device->power.states[i];
		char object_name[5] = { '_', 'P', 'R', '0' + i, '\0' };

		/* Evaluate "_PRx" to se if power resources are referenced */
		acpi_evaluate_reference(device->handle, object_name, NULL,
					&ps->resources);
		if (ps->resources.count) {
			device->power.flags.power_resources = 1;
			ps->flags.valid = 1;
		}

		/* Evaluate "_PSx" to see if we can do explicit sets */
		object_name[2] = 'S';
		status = acpi_get_handle(device->handle, object_name, &handle);
		if (ACPI_SUCCESS(status)) {
			ps->flags.explicit_set = 1;
			ps->flags.valid = 1;
		}

		/* State is valid if we have some power control */
		if (ps->resources.count || ps->flags.explicit_set)
			ps->flags.valid = 1;

		ps->power = -1;	/* Unknown - driver assigned */
		ps->latency = -1;	/* Unknown - driver assigned */
	}

	/* Set defaults for D0 and D3 states (always valid) */
	device->power.states[ACPI_STATE_D0].flags.valid = 1;
	device->power.states[ACPI_STATE_D0].power = 100;
	device->power.states[ACPI_STATE_D3].flags.valid = 1;
	device->power.states[ACPI_STATE_D3].power = 0;

	/* TBD: System wake support and resource requirements. */

	device->power.state = ACPI_STATE_UNKNOWN;
	acpi_bus_get_power(device->handle, &(device->power.state));

	return 0;
}

static int acpi_bus_get_flags(struct acpi_device *device)
{
	acpi_status status = AE_OK;
	acpi_handle temp = NULL;


	/* Presence of _STA indicates 'dynamic_status' */
	status = acpi_get_handle(device->handle, "_STA", &temp);
	if (ACPI_SUCCESS(status))
		device->flags.dynamic_status = 1;

	/* Presence of _RMV indicates 'removable' */
	status = acpi_get_handle(device->handle, "_RMV", &temp);
	if (ACPI_SUCCESS(status))
		device->flags.removable = 1;

	/* Presence of _EJD|_EJ0 indicates 'ejectable' */
	status = acpi_get_handle(device->handle, "_EJD", &temp);
	if (ACPI_SUCCESS(status))
		device->flags.ejectable = 1;
	else {
		status = acpi_get_handle(device->handle, "_EJ0", &temp);
		if (ACPI_SUCCESS(status))
			device->flags.ejectable = 1;
	}

	/* Presence of _LCK indicates 'lockable' */
	status = acpi_get_handle(device->handle, "_LCK", &temp);
	if (ACPI_SUCCESS(status))
		device->flags.lockable = 1;

	/* Presence of _PS0|_PR0 indicates 'power manageable' */
	status = acpi_get_handle(device->handle, "_PS0", &temp);
	if (ACPI_FAILURE(status))
		status = acpi_get_handle(device->handle, "_PR0", &temp);
	if (ACPI_SUCCESS(status))
		device->flags.power_manageable = 1;

	/* Presence of _PRW indicates wake capable */
	status = acpi_get_handle(device->handle, "_PRW", &temp);
	if (ACPI_SUCCESS(status))
		device->flags.wake_capable = 1;

	/* TBD: Performance management */

	return 0;
}

static void acpi_device_get_busid(struct acpi_device *device)
{
	char bus_id[5] = { '?', 0 };
	struct acpi_buffer buffer = { sizeof(bus_id), bus_id };
	int i = 0;

	/*
	 * Bus ID
	 * ------
	 * The device's Bus ID is simply the object name.
	 * TBD: Shouldn't this value be unique (within the ACPI namespace)?
	 */
	if (ACPI_IS_ROOT_DEVICE(device)) {
		strcpy(device->pnp.bus_id, "ACPI");
		return;
	}

	switch (device->device_type) {
	case ACPI_BUS_TYPE_POWER_BUTTON:
		strcpy(device->pnp.bus_id, "PWRF");
		break;
	case ACPI_BUS_TYPE_SLEEP_BUTTON:
		strcpy(device->pnp.bus_id, "SLPF");
		break;
	default:
		acpi_get_name(device->handle, ACPI_SINGLE_NAME, &buffer);
		/* Clean up trailing underscores (if any) */
		for (i = 3; i > 1; i--) {
			if (bus_id[i] == '_')
				bus_id[i] = '\0';
			else
				break;
		}
		strcpy(device->pnp.bus_id, bus_id);
		break;
	}
}

/*
 * acpi_bay_match - see if a device is an ejectable driver bay
 *
 * If an acpi object is ejectable and has one of the ACPI ATA methods defined,
 * then we can safely call it an ejectable drive bay
 */
static int acpi_bay_match(struct acpi_device *device){
	acpi_status status;
	acpi_handle handle;
	acpi_handle tmp;
	acpi_handle phandle;

	handle = device->handle;

	status = acpi_get_handle(handle, "_EJ0", &tmp);
	if (ACPI_FAILURE(status))
		return -ENODEV;

	if ((ACPI_SUCCESS(acpi_get_handle(handle, "_GTF", &tmp))) ||
		(ACPI_SUCCESS(acpi_get_handle(handle, "_GTM", &tmp))) ||
		(ACPI_SUCCESS(acpi_get_handle(handle, "_STM", &tmp))) ||
		(ACPI_SUCCESS(acpi_get_handle(handle, "_SDD", &tmp))))
		return 0;

	if (acpi_get_parent(handle, &phandle))
		return -ENODEV;

        if ((ACPI_SUCCESS(acpi_get_handle(phandle, "_GTF", &tmp))) ||
                (ACPI_SUCCESS(acpi_get_handle(phandle, "_GTM", &tmp))) ||
                (ACPI_SUCCESS(acpi_get_handle(phandle, "_STM", &tmp))) ||
                (ACPI_SUCCESS(acpi_get_handle(phandle, "_SDD", &tmp))))
                return 0;

	return -ENODEV;
}

/*
 * acpi_dock_match - see if a device has a _DCK method
 */
static int acpi_dock_match(struct acpi_device *device)
{
	acpi_handle tmp;
	return acpi_get_handle(device->handle, "_DCK", &tmp);
}

char *acpi_device_hid(struct acpi_device *device)
{
	struct acpi_hardware_id *hid;

	hid = list_first_entry(&device->pnp.ids, struct acpi_hardware_id, list);
	return hid->id;
}
EXPORT_SYMBOL(acpi_device_hid);

static void acpi_add_id(struct acpi_device *device, const char *dev_id)
{
	struct acpi_hardware_id *id;

	id = kmalloc(sizeof(*id), GFP_KERNEL);
	if (!id)
		return;

	id->id = kmalloc(strlen(dev_id) + 1, GFP_KERNEL);
	if (!id->id) {
		kfree(id);
		return;
	}

	strcpy(id->id, dev_id);
	list_add_tail(&id->list, &device->pnp.ids);
}

/*
 * Old IBM workstations have a DSDT bug wherein the SMBus object
 * lacks the SMBUS01 HID and the methods do not have the necessary "_"
 * prefix.  Work around this.
 */
static int acpi_ibm_smbus_match(struct acpi_device *device)
{
	acpi_handle h_dummy;
	struct acpi_buffer path = {ACPI_ALLOCATE_BUFFER, NULL};
	int result;

	if (!dmi_name_in_vendors("IBM"))
		return -ENODEV;

	/* Look for SMBS object */
	result = acpi_get_name(device->handle, ACPI_SINGLE_NAME, &path);
	if (result)
		return result;

	if (strcmp("SMBS", path.pointer)) {
		result = -ENODEV;
		goto out;
	}

	/* Does it have the necessary (but misnamed) methods? */
	result = -ENODEV;
	if (ACPI_SUCCESS(acpi_get_handle(device->handle, "SBI", &h_dummy)) &&
	    ACPI_SUCCESS(acpi_get_handle(device->handle, "SBR", &h_dummy)) &&
	    ACPI_SUCCESS(acpi_get_handle(device->handle, "SBW", &h_dummy)))
		result = 0;
out:
	kfree(path.pointer);
	return result;
}

static void acpi_device_set_id(struct acpi_device *device)
{
	acpi_status status;
	struct acpi_device_info *info;
	struct acpica_device_id_list *cid_list;
	int i;

	switch (device->device_type) {
	case ACPI_BUS_TYPE_DEVICE:
		if (ACPI_IS_ROOT_DEVICE(device)) {
			acpi_add_id(device, ACPI_SYSTEM_HID);
			break;
		}

		status = acpi_get_object_info(device->handle, &info);
		if (ACPI_FAILURE(status)) {
			printk(KERN_ERR PREFIX "%s: Error reading device info\n", __func__);
			return;
		}

		if (info->valid & ACPI_VALID_HID)
			acpi_add_id(device, info->hardware_id.string);
		if (info->valid & ACPI_VALID_CID) {
			cid_list = &info->compatible_id_list;
			for (i = 0; i < cid_list->count; i++)
				acpi_add_id(device, cid_list->ids[i].string);
		}
		if (info->valid & ACPI_VALID_ADR) {
			device->pnp.bus_address = info->address;
			device->flags.bus_address = 1;
		}

		kfree(info);

		/*
		 * Some devices don't reliably have _HIDs & _CIDs, so add
		 * synthetic HIDs to make sure drivers can find them.
		 */
		if (acpi_is_video_device(device))
			acpi_add_id(device, ACPI_VIDEO_HID);
		else if (ACPI_SUCCESS(acpi_bay_match(device)))
			acpi_add_id(device, ACPI_BAY_HID);
		else if (ACPI_SUCCESS(acpi_dock_match(device)))
			acpi_add_id(device, ACPI_DOCK_HID);
		else if (!acpi_ibm_smbus_match(device))
			acpi_add_id(device, ACPI_SMBUS_IBM_HID);
<<<<<<< HEAD
=======
		else if (!acpi_device_hid(device) &&
			 ACPI_IS_ROOT_DEVICE(device->parent)) {
			acpi_add_id(device, ACPI_BUS_HID); /* \_SB, LNXSYBUS */
			strcpy(device->pnp.device_name, ACPI_BUS_DEVICE_NAME);
			strcpy(device->pnp.device_class, ACPI_BUS_CLASS);
		}
>>>>>>> 0d0fb0f9

		break;
	case ACPI_BUS_TYPE_POWER:
		acpi_add_id(device, ACPI_POWER_HID);
		break;
	case ACPI_BUS_TYPE_PROCESSOR:
		acpi_add_id(device, ACPI_PROCESSOR_OBJECT_HID);
		break;
	case ACPI_BUS_TYPE_THERMAL:
		acpi_add_id(device, ACPI_THERMAL_HID);
		break;
	case ACPI_BUS_TYPE_POWER_BUTTON:
		acpi_add_id(device, ACPI_BUTTON_HID_POWERF);
		break;
	case ACPI_BUS_TYPE_SLEEP_BUTTON:
		acpi_add_id(device, ACPI_BUTTON_HID_SLEEPF);
		break;
	}

	/*
	 * We build acpi_devices for some objects that don't have _HID or _CID,
	 * e.g., PCI bridges and slots.  Drivers can't bind to these objects,
	 * but we do use them indirectly by traversing the acpi_device tree.
	 * This generic ID isn't useful for driver binding, but it provides
	 * the useful property that "every acpi_device has an ID."
	 */
	if (list_empty(&device->pnp.ids))
		acpi_add_id(device, "device");
}

static int acpi_device_set_context(struct acpi_device *device)
{
	acpi_status status;

	/*
	 * Context
	 * -------
	 * Attach this 'struct acpi_device' to the ACPI object.  This makes
	 * resolutions from handle->device very efficient.  Fixed hardware
	 * devices have no handles, so we skip them.
	 */
	if (!device->handle)
		return 0;

	status = acpi_attach_data(device->handle,
				  acpi_bus_data_handler, device);
	if (ACPI_SUCCESS(status))
		return 0;

	printk(KERN_ERR PREFIX "Error attaching device data\n");
	return -ENODEV;
}

static int acpi_bus_remove(struct acpi_device *dev, int rmdevice)
{
	if (!dev)
		return -EINVAL;

	dev->removal_type = ACPI_BUS_REMOVAL_EJECT;
	device_release_driver(&dev->dev);

	if (!rmdevice)
		return 0;

	/*
	 * unbind _ADR-Based Devices when hot removal
	 */
	if (dev->flags.bus_address) {
		if ((dev->parent) && (dev->parent->ops.unbind))
			dev->parent->ops.unbind(dev);
	}
	acpi_device_unregister(dev, ACPI_BUS_REMOVAL_EJECT);

	return 0;
}

static int acpi_add_single_object(struct acpi_device **child,
				  acpi_handle handle, int type,
				  unsigned long long sta,
				  struct acpi_bus_ops *ops)
{
	int result;
	struct acpi_device *device;
	struct acpi_buffer buffer = { ACPI_ALLOCATE_BUFFER, NULL };

	device = kzalloc(sizeof(struct acpi_device), GFP_KERNEL);
	if (!device) {
		printk(KERN_ERR PREFIX "Memory allocation error\n");
		return -ENOMEM;
	}

	INIT_LIST_HEAD(&device->pnp.ids);
	device->device_type = type;
	device->handle = handle;
	device->parent = acpi_bus_get_parent(handle);
	device->bus_ops = *ops; /* workround for not call .start */
	STRUCT_TO_INT(device->status) = sta;

	acpi_device_get_busid(device);

	/*
	 * Flags
	 * -----
	 * Note that we only look for object handles -- cannot evaluate objects
	 * until we know the device is present and properly initialized.
	 */
	result = acpi_bus_get_flags(device);
	if (result)
		goto end;

	/*
	 * Initialize Device
	 * -----------------
	 * TBD: Synch with Core's enumeration/initialization process.
	 */
	acpi_device_set_id(device);

	/*
	 * Power Management
	 * ----------------
	 */
	if (device->flags.power_manageable) {
		result = acpi_bus_get_power_flags(device);
		if (result)
			goto end;
	}

	/*
	 * Wakeup device management
	 *-----------------------
	 */
	if (device->flags.wake_capable) {
		result = acpi_bus_get_wakeup_device_flags(device);
		if (result)
			goto end;
	}

	/*
	 * Performance Management
	 * ----------------------
	 */
	if (device->flags.performance_manageable) {
		result = acpi_bus_get_perf_flags(device);
		if (result)
			goto end;
	}

	if ((result = acpi_device_set_context(device)))
		goto end;

	result = acpi_device_register(device);

	/*
	 * Bind _ADR-Based Devices when hot add
	 */
	if (device->flags.bus_address) {
		if (device->parent && device->parent->ops.bind)
			device->parent->ops.bind(device);
	}

end:
	if (!result) {
		acpi_get_name(handle, ACPI_FULL_PATHNAME, &buffer);
		ACPI_DEBUG_PRINT((ACPI_DB_INFO,
			"Adding %s [%s] parent %s\n", dev_name(&device->dev),
			 (char *) buffer.pointer,
			 device->parent ? dev_name(&device->parent->dev) :
					  "(null)"));
		kfree(buffer.pointer);
		*child = device;
	} else
		acpi_device_release(&device->dev);

	return result;
}

#define ACPI_STA_DEFAULT (ACPI_STA_DEVICE_PRESENT | ACPI_STA_DEVICE_ENABLED | \
			  ACPI_STA_DEVICE_UI      | ACPI_STA_DEVICE_FUNCTIONING)

static int acpi_bus_type_and_status(acpi_handle handle, int *type,
				    unsigned long long *sta)
{
	acpi_status status;
	acpi_object_type acpi_type;

	status = acpi_get_type(handle, &acpi_type);
	if (ACPI_FAILURE(status))
		return -ENODEV;

	switch (acpi_type) {
	case ACPI_TYPE_ANY:		/* for ACPI_ROOT_OBJECT */
	case ACPI_TYPE_DEVICE:
		*type = ACPI_BUS_TYPE_DEVICE;
		status = acpi_bus_get_status_handle(handle, sta);
		if (ACPI_FAILURE(status))
			return -ENODEV;
		break;
	case ACPI_TYPE_PROCESSOR:
		*type = ACPI_BUS_TYPE_PROCESSOR;
		status = acpi_bus_get_status_handle(handle, sta);
		if (ACPI_FAILURE(status))
			return -ENODEV;
		break;
	case ACPI_TYPE_THERMAL:
		*type = ACPI_BUS_TYPE_THERMAL;
		*sta = ACPI_STA_DEFAULT;
		break;
	case ACPI_TYPE_POWER:
		*type = ACPI_BUS_TYPE_POWER;
		*sta = ACPI_STA_DEFAULT;
		break;
	default:
		return -ENODEV;
	}

	return 0;
}

static acpi_status acpi_bus_check_add(acpi_handle handle, u32 lvl,
				      void *context, void **return_value)
{
	struct acpi_bus_ops *ops = context;
	int type;
	unsigned long long sta;
	struct acpi_device *device;
	acpi_status status;
	int result;

	result = acpi_bus_type_and_status(handle, &type, &sta);
	if (result)
		return AE_OK;

	if (!(sta & ACPI_STA_DEVICE_PRESENT) &&
	    !(sta & ACPI_STA_DEVICE_FUNCTIONING))
		return AE_CTRL_DEPTH;

	/*
	 * We may already have an acpi_device from a previous enumeration.  If
	 * so, we needn't add it again, but we may still have to start it.
	 */
	device = NULL;
	acpi_bus_get_device(handle, &device);
	if (ops->acpi_op_add && !device)
		acpi_add_single_object(&device, handle, type, sta, ops);

	if (!device)
		return AE_CTRL_DEPTH;

	if (ops->acpi_op_start && !(ops->acpi_op_add)) {
		status = acpi_start_single_object(device);
		if (ACPI_FAILURE(status))
			return AE_CTRL_DEPTH;
	}

	if (!*return_value)
		*return_value = device;
	return AE_OK;
}

static int acpi_bus_scan(acpi_handle handle, struct acpi_bus_ops *ops,
			 struct acpi_device **child)
{
	acpi_status status;
	void *device = NULL;

	status = acpi_bus_check_add(handle, 0, ops, &device);
	if (ACPI_SUCCESS(status))
		acpi_walk_namespace(ACPI_TYPE_ANY, handle, ACPI_UINT32_MAX,
				    acpi_bus_check_add, NULL, ops, &device);

	if (child)
		*child = device;

	if (device)
		return 0;
	else
		return -ENODEV;
}

/*
 * acpi_bus_add and acpi_bus_start
 *
 * scan a given ACPI tree and (probably recently hot-plugged)
 * create and add or starts found devices.
 *
 * If no devices were found -ENODEV is returned which does not
 * mean that this is a real error, there just have been no suitable
 * ACPI objects in the table trunk from which the kernel could create
 * a device and add/start an appropriate driver.
 */

int
acpi_bus_add(struct acpi_device **child,
	     struct acpi_device *parent, acpi_handle handle, int type)
{
	struct acpi_bus_ops ops;

	memset(&ops, 0, sizeof(ops));
	ops.acpi_op_add = 1;

	return acpi_bus_scan(handle, &ops, child);
}
EXPORT_SYMBOL(acpi_bus_add);

int acpi_bus_start(struct acpi_device *device)
{
	struct acpi_bus_ops ops;

	if (!device)
		return -EINVAL;

	memset(&ops, 0, sizeof(ops));
	ops.acpi_op_start = 1;

	return acpi_bus_scan(device->handle, &ops, NULL);
}
EXPORT_SYMBOL(acpi_bus_start);

int acpi_bus_trim(struct acpi_device *start, int rmdevice)
{
	acpi_status status;
	struct acpi_device *parent, *child;
	acpi_handle phandle, chandle;
	acpi_object_type type;
	u32 level = 1;
	int err = 0;

	parent = start;
	phandle = start->handle;
	child = chandle = NULL;

	while ((level > 0) && parent && (!err)) {
		status = acpi_get_next_object(ACPI_TYPE_ANY, phandle,
					      chandle, &chandle);

		/*
		 * If this scope is exhausted then move our way back up.
		 */
		if (ACPI_FAILURE(status)) {
			level--;
			chandle = phandle;
			acpi_get_parent(phandle, &phandle);
			child = parent;
			parent = parent->parent;

			if (level == 0)
				err = acpi_bus_remove(child, rmdevice);
			else
				err = acpi_bus_remove(child, 1);

			continue;
		}

		status = acpi_get_type(chandle, &type);
		if (ACPI_FAILURE(status)) {
			continue;
		}
		/*
		 * If there is a device corresponding to chandle then
		 * parse it (depth-first).
		 */
		if (acpi_bus_get_device(chandle, &child) == 0) {
			level++;
			phandle = chandle;
			chandle = NULL;
			parent = child;
		}
		continue;
	}
	return err;
}
EXPORT_SYMBOL_GPL(acpi_bus_trim);

static int acpi_bus_scan_fixed(void)
{
	int result = 0;
	struct acpi_device *device = NULL;
	struct acpi_bus_ops ops;

	memset(&ops, 0, sizeof(ops));
	ops.acpi_op_add = 1;
	ops.acpi_op_start = 1;

	/*
	 * Enumerate all fixed-feature devices.
	 */
	if ((acpi_gbl_FADT.flags & ACPI_FADT_POWER_BUTTON) == 0) {
		result = acpi_add_single_object(&device, NULL,
						ACPI_BUS_TYPE_POWER_BUTTON,
						ACPI_STA_DEFAULT,
						&ops);
	}

	if ((acpi_gbl_FADT.flags & ACPI_FADT_SLEEP_BUTTON) == 0) {
		result = acpi_add_single_object(&device, NULL,
						ACPI_BUS_TYPE_SLEEP_BUTTON,
						ACPI_STA_DEFAULT,
						&ops);
	}

	return result;
}

int __init acpi_scan_init(void)
{
	int result;
	struct acpi_bus_ops ops;

	memset(&ops, 0, sizeof(ops));
	ops.acpi_op_add = 1;
	ops.acpi_op_start = 1;

	result = bus_register(&acpi_bus_type);
	if (result) {
		/* We don't want to quit even if we failed to add suspend/resume */
		printk(KERN_ERR PREFIX "Could not register bus type\n");
	}

	/*
	 * Enumerate devices in the ACPI namespace.
	 */
	result = acpi_bus_scan(ACPI_ROOT_OBJECT, &ops, &acpi_root);

	if (!result)
		result = acpi_bus_scan_fixed();

	if (result)
		acpi_device_unregister(acpi_root, ACPI_BUS_REMOVAL_NORMAL);

	return result;
}<|MERGE_RESOLUTION|>--- conflicted
+++ resolved
@@ -1115,15 +1115,12 @@
 			acpi_add_id(device, ACPI_DOCK_HID);
 		else if (!acpi_ibm_smbus_match(device))
 			acpi_add_id(device, ACPI_SMBUS_IBM_HID);
-<<<<<<< HEAD
-=======
 		else if (!acpi_device_hid(device) &&
 			 ACPI_IS_ROOT_DEVICE(device->parent)) {
 			acpi_add_id(device, ACPI_BUS_HID); /* \_SB, LNXSYBUS */
 			strcpy(device->pnp.device_name, ACPI_BUS_DEVICE_NAME);
 			strcpy(device->pnp.device_class, ACPI_BUS_CLASS);
 		}
->>>>>>> 0d0fb0f9
 
 		break;
 	case ACPI_BUS_TYPE_POWER:
