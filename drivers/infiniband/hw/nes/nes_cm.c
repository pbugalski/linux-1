/*
 * Copyright (c) 2006 - 2011 Intel Corporation.  All rights reserved.
 *
 * This software is available to you under a choice of one of two
 * licenses.  You may choose to be licensed under the terms of the GNU
 * General Public License (GPL) Version 2, available from the file
 * COPYING in the main directory of this source tree, or the
 * OpenIB.org BSD license below:
 *
 *     Redistribution and use in source and binary forms, with or
 *     without modification, are permitted provided that the following
 *     conditions are met:
 *
 *      - Redistributions of source code must retain the above
 *        copyright notice, this list of conditions and the following
 *        disclaimer.
 *
 *      - Redistributions in binary form must reproduce the above
 *        copyright notice, this list of conditions and the following
 *        disclaimer in the documentation and/or other materials
 *        provided with the distribution.
 *
 * THE SOFTWARE IS PROVIDED "AS IS", WITHOUT WARRANTY OF ANY KIND,
 * EXPRESS OR IMPLIED, INCLUDING BUT NOT LIMITED TO THE WARRANTIES OF
 * MERCHANTABILITY, FITNESS FOR A PARTICULAR PURPOSE AND
 * NONINFRINGEMENT. IN NO EVENT SHALL THE AUTHORS OR COPYRIGHT HOLDERS
 * BE LIABLE FOR ANY CLAIM, DAMAGES OR OTHER LIABILITY, WHETHER IN AN
 * ACTION OF CONTRACT, TORT OR OTHERWISE, ARISING FROM, OUT OF OR IN
 * CONNECTION WITH THE SOFTWARE OR THE USE OR OTHER DEALINGS IN THE
 * SOFTWARE.
 *
 */


#define TCPOPT_TIMESTAMP 8

#include <linux/atomic.h>
#include <linux/skbuff.h>
#include <linux/ip.h>
#include <linux/tcp.h>
#include <linux/init.h>
#include <linux/if_arp.h>
#include <linux/if_vlan.h>
#include <linux/notifier.h>
#include <linux/net.h>
#include <linux/types.h>
#include <linux/timer.h>
#include <linux/time.h>
#include <linux/delay.h>
#include <linux/etherdevice.h>
#include <linux/netdevice.h>
#include <linux/random.h>
#include <linux/list.h>
#include <linux/threads.h>
#include <linux/highmem.h>
#include <linux/slab.h>
#include <net/arp.h>
#include <net/neighbour.h>
#include <net/route.h>
#include <net/ip_fib.h>
#include <net/tcp.h>

#include "nes.h"

u32 cm_packets_sent;
u32 cm_packets_bounced;
u32 cm_packets_dropped;
u32 cm_packets_retrans;
u32 cm_packets_created;
u32 cm_packets_received;
atomic_t cm_listens_created;
atomic_t cm_listens_destroyed;
u32 cm_backlog_drops;
atomic_t cm_loopbacks;
atomic_t cm_nodes_created;
atomic_t cm_nodes_destroyed;
atomic_t cm_accel_dropped_pkts;
atomic_t cm_resets_recvd;

static inline int mini_cm_accelerated(struct nes_cm_core *, struct nes_cm_node *);
static struct nes_cm_listener *mini_cm_listen(struct nes_cm_core *, struct nes_vnic *, struct nes_cm_info *);
static int mini_cm_del_listen(struct nes_cm_core *, struct nes_cm_listener *);
static struct nes_cm_node *mini_cm_connect(struct nes_cm_core *, struct nes_vnic *, u16, void *, struct nes_cm_info *);
static int mini_cm_close(struct nes_cm_core *, struct nes_cm_node *);
static int mini_cm_accept(struct nes_cm_core *, struct nes_cm_node *);
static int mini_cm_reject(struct nes_cm_core *, struct nes_cm_node *);
static int mini_cm_recv_pkt(struct nes_cm_core *, struct nes_vnic *, struct sk_buff *);
static int mini_cm_dealloc_core(struct nes_cm_core *);
static int mini_cm_get(struct nes_cm_core *);
static int mini_cm_set(struct nes_cm_core *, u32, u32);

static void form_cm_frame(struct sk_buff *, struct nes_cm_node *, void *, u32, void *, u32, u8);
static int add_ref_cm_node(struct nes_cm_node *);
static int rem_ref_cm_node(struct nes_cm_core *, struct nes_cm_node *);

static int nes_cm_disconn_true(struct nes_qp *);
static int nes_cm_post_event(struct nes_cm_event *event);
static int nes_disconnect(struct nes_qp *nesqp, int abrupt);
static void nes_disconnect_worker(struct work_struct *work);

static int send_mpa_request(struct nes_cm_node *, struct sk_buff *);
static int send_mpa_reject(struct nes_cm_node *);
static int send_syn(struct nes_cm_node *, u32, struct sk_buff *);
static int send_reset(struct nes_cm_node *, struct sk_buff *);
static int send_ack(struct nes_cm_node *cm_node, struct sk_buff *skb);
static int send_fin(struct nes_cm_node *cm_node, struct sk_buff *skb);
static void process_packet(struct nes_cm_node *, struct sk_buff *, struct nes_cm_core *);

static void active_open_err(struct nes_cm_node *, struct sk_buff *, int);
static void passive_open_err(struct nes_cm_node *, struct sk_buff *, int);
static void cleanup_retrans_entry(struct nes_cm_node *);
static void handle_rcv_mpa(struct nes_cm_node *, struct sk_buff *);
static void free_retrans_entry(struct nes_cm_node *cm_node);
static int handle_tcp_options(struct nes_cm_node *cm_node, struct tcphdr *tcph, struct sk_buff *skb, int optionsize, int passive);

/* CM event handler functions */
static void cm_event_connected(struct nes_cm_event *);
static void cm_event_connect_error(struct nes_cm_event *);
static void cm_event_reset(struct nes_cm_event *);
static void cm_event_mpa_req(struct nes_cm_event *);
static void cm_event_mpa_reject(struct nes_cm_event *);
static void handle_recv_entry(struct nes_cm_node *cm_node, u32 rem_node);

/* MPA build functions */
static int cm_build_mpa_frame(struct nes_cm_node *, u8 **, u16 *, u8 *, u8);
static void build_mpa_v2(struct nes_cm_node *, void *, u8);
static void build_mpa_v1(struct nes_cm_node *, void *, u8);
static void build_rdma0_msg(struct nes_cm_node *, struct nes_qp **);

static void print_core(struct nes_cm_core *core);

/* External CM API Interface */
/* instance of function pointers for client API */
/* set address of this instance to cm_core->cm_ops at cm_core alloc */
static struct nes_cm_ops nes_cm_api = {
	mini_cm_accelerated,
	mini_cm_listen,
	mini_cm_del_listen,
	mini_cm_connect,
	mini_cm_close,
	mini_cm_accept,
	mini_cm_reject,
	mini_cm_recv_pkt,
	mini_cm_dealloc_core,
	mini_cm_get,
	mini_cm_set
};

static struct nes_cm_core *g_cm_core;

atomic_t cm_connects;
atomic_t cm_accepts;
atomic_t cm_disconnects;
atomic_t cm_closes;
atomic_t cm_connecteds;
atomic_t cm_connect_reqs;
atomic_t cm_rejects;

int nes_add_ref_cm_node(struct nes_cm_node *cm_node)
{
	return add_ref_cm_node(cm_node);
}

int nes_rem_ref_cm_node(struct nes_cm_node *cm_node)
{
	return rem_ref_cm_node(cm_node->cm_core, cm_node);
}

/**
 * create_event
 */
static struct nes_cm_event *create_event(struct nes_cm_node *	cm_node,
					 enum nes_cm_event_type type)
{
	struct nes_cm_event *event;

	if (!cm_node->cm_id)
		return NULL;

	/* allocate an empty event */
	event = kzalloc(sizeof(*event), GFP_ATOMIC);

	if (!event)
		return NULL;

	event->type = type;
	event->cm_node = cm_node;
	event->cm_info.rem_addr = cm_node->rem_addr;
	event->cm_info.loc_addr = cm_node->loc_addr;
	event->cm_info.rem_port = cm_node->rem_port;
	event->cm_info.loc_port = cm_node->loc_port;
	event->cm_info.cm_id = cm_node->cm_id;

	nes_debug(NES_DBG_CM, "cm_node=%p Created event=%p, type=%u, "
		  "dst_addr=%08x[%x], src_addr=%08x[%x]\n",
		  cm_node, event, type, event->cm_info.loc_addr,
		  event->cm_info.loc_port, event->cm_info.rem_addr,
		  event->cm_info.rem_port);

	nes_cm_post_event(event);
	return event;
}


/**
 * send_mpa_request
 */
static int send_mpa_request(struct nes_cm_node *cm_node, struct sk_buff *skb)
{
	u8 start_addr = 0;
	u8 *start_ptr = &start_addr;
	u8 **start_buff = &start_ptr;
	u16 buff_len = 0;

	if (!skb) {
		nes_debug(NES_DBG_CM, "skb set to NULL\n");
		return -1;
	}

	/* send an MPA Request frame */
	cm_build_mpa_frame(cm_node, start_buff, &buff_len, NULL, MPA_KEY_REQUEST);
	form_cm_frame(skb, cm_node, NULL, 0, *start_buff, buff_len, SET_ACK);

	return schedule_nes_timer(cm_node, skb, NES_TIMER_TYPE_SEND, 1, 0);
}



static int send_mpa_reject(struct nes_cm_node *cm_node)
{
	struct sk_buff *skb = NULL;
	u8 start_addr = 0;
	u8 *start_ptr = &start_addr;
	u8 **start_buff = &start_ptr;
	u16 buff_len = 0;
	struct ietf_mpa_v1 *mpa_frame;

	skb = dev_alloc_skb(MAX_CM_BUFFER);
	if (!skb) {
		nes_debug(NES_DBG_CM, "Failed to get a Free pkt\n");
		return -ENOMEM;
	}

	/* send an MPA reject frame */
	cm_build_mpa_frame(cm_node, start_buff, &buff_len, NULL, MPA_KEY_REPLY);
	mpa_frame = (struct ietf_mpa_v1 *)*start_buff;
	mpa_frame->flags |= IETF_MPA_FLAGS_REJECT;
	form_cm_frame(skb, cm_node, NULL, 0, *start_buff, buff_len, SET_ACK | SET_FIN);

	cm_node->state = NES_CM_STATE_FIN_WAIT1;
	return schedule_nes_timer(cm_node, skb, NES_TIMER_TYPE_SEND, 1, 0);
}


/**
 * recv_mpa - process a received TCP pkt, we are expecting an
 * IETF MPA frame
 */
static int parse_mpa(struct nes_cm_node *cm_node, u8 *buffer, u32 *type,
		     u32 len)
{
	struct ietf_mpa_v1 *mpa_frame;
	struct ietf_mpa_v2 *mpa_v2_frame;
	struct ietf_rtr_msg *rtr_msg;
	int mpa_hdr_len;
	int priv_data_len;

	*type = NES_MPA_REQUEST_ACCEPT;

	/* assume req frame is in tcp data payload */
	if (len < sizeof(struct ietf_mpa_v1)) {
		nes_debug(NES_DBG_CM, "The received ietf buffer was too small (%x)\n", len);
		return -EINVAL;
	}

	/* points to the beginning of the frame, which could be MPA V1 or V2 */
	mpa_frame = (struct ietf_mpa_v1 *)buffer;
	mpa_hdr_len = sizeof(struct ietf_mpa_v1);
	priv_data_len = ntohs(mpa_frame->priv_data_len);

	/* make sure mpa private data len is less than 512 bytes */
	if (priv_data_len > IETF_MAX_PRIV_DATA_LEN) {
		nes_debug(NES_DBG_CM, "The received Length of Private"
			  " Data field exceeds 512 octets\n");
		return -EINVAL;
	}
	/*
	 * make sure MPA receiver interoperate with the
	 * received MPA version and MPA key information
	 *
	 */
	if (mpa_frame->rev != IETF_MPA_V1 && mpa_frame->rev != IETF_MPA_V2) {
		nes_debug(NES_DBG_CM, "The received mpa version"
			  " is not supported\n");
		return -EINVAL;
	}
	/*
	* backwards compatibility only
	*/
	if (mpa_frame->rev > cm_node->mpa_frame_rev) {
		nes_debug(NES_DBG_CM, "The received mpa version"
			" can not be interoperated\n");
		return -EINVAL;
	} else {
		cm_node->mpa_frame_rev = mpa_frame->rev;
	}

	if (cm_node->state != NES_CM_STATE_MPAREQ_SENT) {
		if (memcmp(mpa_frame->key, IEFT_MPA_KEY_REQ, IETF_MPA_KEY_SIZE)) {
			nes_debug(NES_DBG_CM, "Unexpected MPA Key received \n");
			return -EINVAL;
		}
	} else {
		if (memcmp(mpa_frame->key, IEFT_MPA_KEY_REP, IETF_MPA_KEY_SIZE)) {
			nes_debug(NES_DBG_CM, "Unexpected MPA Key received \n");
			return -EINVAL;
		}
	}


	if (priv_data_len + mpa_hdr_len != len) {
		nes_debug(NES_DBG_CM, "The received ietf buffer was not right"
			" complete (%x + %x != %x)\n",
			priv_data_len, mpa_hdr_len, len);
		return -EINVAL;
	}
	/* make sure it does not exceed the max size */
	if (len > MAX_CM_BUFFER) {
		nes_debug(NES_DBG_CM, "The received ietf buffer was too large"
			" (%x + %x != %x)\n",
			priv_data_len, mpa_hdr_len, len);
		return -EINVAL;
	}

	cm_node->mpa_frame_size = priv_data_len;

	switch (mpa_frame->rev) {
	case IETF_MPA_V2: {
		u16 ird_size;
		u16 ord_size;
		mpa_v2_frame = (struct ietf_mpa_v2 *)buffer;
		mpa_hdr_len += IETF_RTR_MSG_SIZE;
		cm_node->mpa_frame_size -= IETF_RTR_MSG_SIZE;
		rtr_msg = &mpa_v2_frame->rtr_msg;

		/* parse rtr message */
		rtr_msg->ctrl_ird = ntohs(rtr_msg->ctrl_ird);
		rtr_msg->ctrl_ord = ntohs(rtr_msg->ctrl_ord);
		ird_size = rtr_msg->ctrl_ird & IETF_NO_IRD_ORD;
		ord_size = rtr_msg->ctrl_ord & IETF_NO_IRD_ORD;

		if (!(rtr_msg->ctrl_ird & IETF_PEER_TO_PEER)) {
			/* send reset */
			return -EINVAL;
		}

		if (cm_node->state != NES_CM_STATE_MPAREQ_SENT) {
			/* responder */
			if (cm_node->ord_size > ird_size)
				cm_node->ord_size = ird_size;
		} else {
			/* initiator */
			if (cm_node->ord_size > ird_size)
				cm_node->ord_size = ird_size;

			if (cm_node->ird_size < ord_size) {
				/* no resources available */
				/* send terminate message */
				return -EINVAL;
			}
		}

		if (rtr_msg->ctrl_ord & IETF_RDMA0_READ) {
			cm_node->send_rdma0_op = SEND_RDMA_READ_ZERO;
		} else if (rtr_msg->ctrl_ord & IETF_RDMA0_WRITE) {
			cm_node->send_rdma0_op = SEND_RDMA_WRITE_ZERO;
		} else {        /* Not supported RDMA0 operation */
			return -EINVAL;
		}
		break;
	}
	case IETF_MPA_V1:
	default:
		break;
	}

	/* copy entire MPA frame to our cm_node's frame */
	memcpy(cm_node->mpa_frame_buf, buffer + mpa_hdr_len, cm_node->mpa_frame_size);

	if (mpa_frame->flags & IETF_MPA_FLAGS_REJECT)
		*type = NES_MPA_REQUEST_REJECT;
	return 0;
}


/**
 * form_cm_frame - get a free packet and build empty frame Use
 * node info to build.
 */
static void form_cm_frame(struct sk_buff *skb,
			  struct nes_cm_node *cm_node, void *options, u32 optionsize,
			  void *data, u32 datasize, u8 flags)
{
	struct tcphdr *tcph;
	struct iphdr *iph;
	struct ethhdr *ethh;
	u8 *buf;
	u16 packetsize = sizeof(*iph);

	packetsize += sizeof(*tcph);
	packetsize += optionsize + datasize;

	skb_trim(skb, 0);
	memset(skb->data, 0x00, ETH_HLEN + sizeof(*iph) + sizeof(*tcph));

	buf = skb_put(skb, packetsize + ETH_HLEN);

	ethh = (struct ethhdr *)buf;
	buf += ETH_HLEN;

	iph = (struct iphdr *)buf;
	buf += sizeof(*iph);
	tcph = (struct tcphdr *)buf;
	skb_reset_mac_header(skb);
	skb_set_network_header(skb, ETH_HLEN);
	skb_set_transport_header(skb, ETH_HLEN + sizeof(*iph));
	buf += sizeof(*tcph);

	skb->ip_summed = CHECKSUM_PARTIAL;
	skb->protocol = htons(0x800);
	skb->data_len = 0;
	skb->mac_len = ETH_HLEN;

	memcpy(ethh->h_dest, cm_node->rem_mac, ETH_ALEN);
	memcpy(ethh->h_source, cm_node->loc_mac, ETH_ALEN);
	ethh->h_proto = htons(0x0800);

	iph->version = IPVERSION;
	iph->ihl = 5;           /* 5 * 4Byte words, IP headr len */
	iph->tos = 0;
	iph->tot_len = htons(packetsize);
	iph->id = htons(++cm_node->tcp_cntxt.loc_id);

	iph->frag_off = htons(0x4000);
	iph->ttl = 0x40;
	iph->protocol = 0x06;   /* IPPROTO_TCP */

	iph->saddr = htonl(cm_node->loc_addr);
	iph->daddr = htonl(cm_node->rem_addr);

	tcph->source = htons(cm_node->loc_port);
	tcph->dest = htons(cm_node->rem_port);
	tcph->seq = htonl(cm_node->tcp_cntxt.loc_seq_num);

	if (flags & SET_ACK) {
		cm_node->tcp_cntxt.loc_ack_num = cm_node->tcp_cntxt.rcv_nxt;
		tcph->ack_seq = htonl(cm_node->tcp_cntxt.loc_ack_num);
		tcph->ack = 1;
	} else {
		tcph->ack_seq = 0;
	}

	if (flags & SET_SYN) {
		cm_node->tcp_cntxt.loc_seq_num++;
		tcph->syn = 1;
	} else {
		cm_node->tcp_cntxt.loc_seq_num += datasize;
	}

	if (flags & SET_FIN) {
		cm_node->tcp_cntxt.loc_seq_num++;
		tcph->fin = 1;
	}

	if (flags & SET_RST)
		tcph->rst = 1;

	tcph->doff = (u16)((sizeof(*tcph) + optionsize + 3) >> 2);
	tcph->window = htons(cm_node->tcp_cntxt.rcv_wnd);
	tcph->urg_ptr = 0;
	if (optionsize)
		memcpy(buf, options, optionsize);
	buf += optionsize;
	if (datasize)
		memcpy(buf, data, datasize);

	skb_shinfo(skb)->nr_frags = 0;
	cm_packets_created++;
}

/**
 * print_core - dump a cm core
 */
static void print_core(struct nes_cm_core *core)
{
	nes_debug(NES_DBG_CM, "---------------------------------------------\n");
	nes_debug(NES_DBG_CM, "CM Core  -- (core = %p )\n", core);
	if (!core)
		return;
	nes_debug(NES_DBG_CM, "---------------------------------------------\n");

	nes_debug(NES_DBG_CM, "State         : %u \n", core->state);

	nes_debug(NES_DBG_CM, "Listen Nodes  : %u \n", atomic_read(&core->listen_node_cnt));
	nes_debug(NES_DBG_CM, "Active Nodes  : %u \n", atomic_read(&core->node_cnt));

	nes_debug(NES_DBG_CM, "core          : %p \n", core);

	nes_debug(NES_DBG_CM, "-------------- end core ---------------\n");
}

/**
 * cm_build_mpa_frame - build a MPA V1 frame or MPA V2 frame
 */
static int cm_build_mpa_frame(struct nes_cm_node *cm_node, u8 **start_buff,
			      u16 *buff_len, u8 *pci_mem, u8 mpa_key)
{
	int ret = 0;

	*start_buff = (pci_mem) ? pci_mem : &cm_node->mpa_frame_buf[0];

	switch (cm_node->mpa_frame_rev) {
	case IETF_MPA_V1:
		*start_buff = (u8 *)*start_buff + sizeof(struct ietf_rtr_msg);
		*buff_len = sizeof(struct ietf_mpa_v1) + cm_node->mpa_frame_size;
		build_mpa_v1(cm_node, *start_buff, mpa_key);
		break;
	case IETF_MPA_V2:
		*buff_len = sizeof(struct ietf_mpa_v2) + cm_node->mpa_frame_size;
		build_mpa_v2(cm_node, *start_buff, mpa_key);
		break;
	default:
		ret = -EINVAL;
	}
	return ret;
}

/**
 * build_mpa_v2 - build a MPA V2 frame
 */
static void build_mpa_v2(struct nes_cm_node *cm_node,
			 void *start_addr, u8 mpa_key)
{
	struct ietf_mpa_v2 *mpa_frame = (struct ietf_mpa_v2 *)start_addr;
	struct ietf_rtr_msg *rtr_msg = &mpa_frame->rtr_msg;

	/* initialize the upper 5 bytes of the frame */
	build_mpa_v1(cm_node, start_addr, mpa_key);
	mpa_frame->flags |= IETF_MPA_V2_FLAG; /* set a bit to indicate MPA V2 */
	mpa_frame->priv_data_len += htons(IETF_RTR_MSG_SIZE);

	/* initialize RTR msg */
	rtr_msg->ctrl_ird = (cm_node->ird_size > IETF_NO_IRD_ORD) ?
			    IETF_NO_IRD_ORD : cm_node->ird_size;
	rtr_msg->ctrl_ord = (cm_node->ord_size > IETF_NO_IRD_ORD) ?
			    IETF_NO_IRD_ORD : cm_node->ord_size;

	rtr_msg->ctrl_ird |= IETF_PEER_TO_PEER;
	rtr_msg->ctrl_ird |= IETF_FLPDU_ZERO_LEN;

	switch (mpa_key) {
	case MPA_KEY_REQUEST:
		rtr_msg->ctrl_ord |= IETF_RDMA0_WRITE;
		rtr_msg->ctrl_ord |= IETF_RDMA0_READ;
		break;
	case MPA_KEY_REPLY:
		switch (cm_node->send_rdma0_op) {
		case SEND_RDMA_WRITE_ZERO:
			rtr_msg->ctrl_ord |= IETF_RDMA0_WRITE;
			break;
		case SEND_RDMA_READ_ZERO:
			rtr_msg->ctrl_ord |= IETF_RDMA0_READ;
			break;
		}
	}
	rtr_msg->ctrl_ird = htons(rtr_msg->ctrl_ird);
	rtr_msg->ctrl_ord = htons(rtr_msg->ctrl_ord);
}

/**
 * build_mpa_v1 - build a MPA V1 frame
 */
static void build_mpa_v1(struct nes_cm_node *cm_node, void *start_addr, u8 mpa_key)
{
	struct ietf_mpa_v1 *mpa_frame = (struct ietf_mpa_v1 *)start_addr;

	switch (mpa_key) {
	case MPA_KEY_REQUEST:
		memcpy(mpa_frame->key, IEFT_MPA_KEY_REQ, IETF_MPA_KEY_SIZE);
		break;
	case MPA_KEY_REPLY:
		memcpy(mpa_frame->key, IEFT_MPA_KEY_REP, IETF_MPA_KEY_SIZE);
		break;
	}
	mpa_frame->flags = IETF_MPA_FLAGS_CRC;
	mpa_frame->rev = cm_node->mpa_frame_rev;
	mpa_frame->priv_data_len = htons(cm_node->mpa_frame_size);
}

static void build_rdma0_msg(struct nes_cm_node *cm_node, struct nes_qp **nesqp_addr)
{
	u64 u64temp;
	struct nes_qp *nesqp = *nesqp_addr;
	struct nes_hw_qp_wqe *wqe = &nesqp->hwqp.sq_vbase[0];

	u64temp = (unsigned long)nesqp;
	u64temp |= NES_SW_CONTEXT_ALIGN >> 1;
	set_wqe_64bit_value(wqe->wqe_words, NES_IWARP_SQ_WQE_COMP_CTX_LOW_IDX, u64temp);

	wqe->wqe_words[NES_IWARP_SQ_WQE_FRAG0_LOW_IDX] = 0;
	wqe->wqe_words[NES_IWARP_SQ_WQE_FRAG0_HIGH_IDX] = 0;

	switch (cm_node->send_rdma0_op) {
	case SEND_RDMA_WRITE_ZERO:
		nes_debug(NES_DBG_CM, "Sending first write.\n");
		wqe->wqe_words[NES_IWARP_SQ_WQE_MISC_IDX] =
			cpu_to_le32(NES_IWARP_SQ_OP_RDMAW);
		wqe->wqe_words[NES_IWARP_SQ_WQE_TOTAL_PAYLOAD_IDX] = 0;
		wqe->wqe_words[NES_IWARP_SQ_WQE_LENGTH0_IDX] = 0;
		wqe->wqe_words[NES_IWARP_SQ_WQE_STAG0_IDX] = 0;
		break;

	case SEND_RDMA_READ_ZERO:
	default:
		if (cm_node->send_rdma0_op != SEND_RDMA_READ_ZERO) {
			printk(KERN_ERR "%s[%u]: Unsupported RDMA0 len operation=%u\n",
				 __func__, __LINE__, cm_node->send_rdma0_op);
			WARN_ON(1);
		}
		nes_debug(NES_DBG_CM, "Sending first rdma operation.\n");
		wqe->wqe_words[NES_IWARP_SQ_WQE_MISC_IDX] =
			cpu_to_le32(NES_IWARP_SQ_OP_RDMAR);
		wqe->wqe_words[NES_IWARP_SQ_WQE_RDMA_TO_LOW_IDX] = 1;
		wqe->wqe_words[NES_IWARP_SQ_WQE_RDMA_TO_HIGH_IDX] = 0;
		wqe->wqe_words[NES_IWARP_SQ_WQE_RDMA_LENGTH_IDX] = 0;
		wqe->wqe_words[NES_IWARP_SQ_WQE_RDMA_STAG_IDX] = 1;
		wqe->wqe_words[NES_IWARP_SQ_WQE_STAG0_IDX] = 1;
		break;
	}

	if (nesqp->sq_kmapped) {
		nesqp->sq_kmapped = 0;
		kunmap(nesqp->page);
	}

	/*use the reserved spot on the WQ for the extra first WQE*/
	nesqp->nesqp_context->ird_ord_sizes &= cpu_to_le32(~(NES_QPCONTEXT_ORDIRD_LSMM_PRESENT |
							     NES_QPCONTEXT_ORDIRD_WRPDU |
							     NES_QPCONTEXT_ORDIRD_ALSMM));
	nesqp->skip_lsmm = 1;
	nesqp->hwqp.sq_tail = 0;
}

/**
 * schedule_nes_timer
 * note - cm_node needs to be protected before calling this. Encase in:
 *			rem_ref_cm_node(cm_core, cm_node);add_ref_cm_node(cm_node);
 */
int schedule_nes_timer(struct nes_cm_node *cm_node, struct sk_buff *skb,
		       enum nes_timer_type type, int send_retrans,
		       int close_when_complete)
{
	unsigned long flags;
	struct nes_cm_core *cm_core = cm_node->cm_core;
	struct nes_timer_entry *new_send;
	int ret = 0;
	u32 was_timer_set;

	new_send = kzalloc(sizeof(*new_send), GFP_ATOMIC);
	if (!new_send)
		return -ENOMEM;

	/* new_send->timetosend = currenttime */
	new_send->retrycount = NES_DEFAULT_RETRYS;
	new_send->retranscount = NES_DEFAULT_RETRANS;
	new_send->skb = skb;
	new_send->timetosend = jiffies;
	new_send->type = type;
	new_send->netdev = cm_node->netdev;
	new_send->send_retrans = send_retrans;
	new_send->close_when_complete = close_when_complete;

	if (type == NES_TIMER_TYPE_CLOSE) {
		new_send->timetosend += (HZ / 10);
		if (cm_node->recv_entry) {
			kfree(new_send);
			WARN_ON(1);
			return -EINVAL;
		}
		cm_node->recv_entry = new_send;
	}

	if (type == NES_TIMER_TYPE_SEND) {
		new_send->seq_num = ntohl(tcp_hdr(skb)->seq);
		atomic_inc(&new_send->skb->users);
		spin_lock_irqsave(&cm_node->retrans_list_lock, flags);
		cm_node->send_entry = new_send;
		add_ref_cm_node(cm_node);
		spin_unlock_irqrestore(&cm_node->retrans_list_lock, flags);
		new_send->timetosend = jiffies + NES_RETRY_TIMEOUT;

		ret = nes_nic_cm_xmit(new_send->skb, cm_node->netdev);
		if (ret != NETDEV_TX_OK) {
			nes_debug(NES_DBG_CM, "Error sending packet %p "
				  "(jiffies = %lu)\n", new_send, jiffies);
			new_send->timetosend = jiffies;
			ret = NETDEV_TX_OK;
		} else {
			cm_packets_sent++;
			if (!send_retrans) {
				cleanup_retrans_entry(cm_node);
				if (close_when_complete)
					rem_ref_cm_node(cm_core, cm_node);
				return ret;
			}
		}
	}

	was_timer_set = timer_pending(&cm_core->tcp_timer);

	if (!was_timer_set) {
		cm_core->tcp_timer.expires = new_send->timetosend;
		add_timer(&cm_core->tcp_timer);
	}

	return ret;
}

static void nes_retrans_expired(struct nes_cm_node *cm_node)
{
	struct iw_cm_id *cm_id = cm_node->cm_id;
	enum nes_cm_node_state state = cm_node->state;
	cm_node->state = NES_CM_STATE_CLOSED;

	switch (state) {
	case NES_CM_STATE_SYN_RCVD:
	case NES_CM_STATE_CLOSING:
		rem_ref_cm_node(cm_node->cm_core, cm_node);
		break;
	case NES_CM_STATE_LAST_ACK:
	case NES_CM_STATE_FIN_WAIT1:
		if (cm_node->cm_id)
			cm_id->rem_ref(cm_id);
		send_reset(cm_node, NULL);
		break;
	default:
		add_ref_cm_node(cm_node);
		send_reset(cm_node, NULL);
		create_event(cm_node, NES_CM_EVENT_ABORTED);
	}
}

static void handle_recv_entry(struct nes_cm_node *cm_node, u32 rem_node)
{
	struct nes_timer_entry *recv_entry = cm_node->recv_entry;
	struct iw_cm_id *cm_id = cm_node->cm_id;
	struct nes_qp *nesqp;
	unsigned long qplockflags;

	if (!recv_entry)
		return;
	nesqp = (struct nes_qp *)recv_entry->skb;
	if (nesqp) {
		spin_lock_irqsave(&nesqp->lock, qplockflags);
		if (nesqp->cm_id) {
			nes_debug(NES_DBG_CM, "QP%u: cm_id = %p, "
				  "refcount = %d: HIT A "
				  "NES_TIMER_TYPE_CLOSE with something "
				  "to do!!!\n", nesqp->hwqp.qp_id, cm_id,
				  atomic_read(&nesqp->refcount));
			nesqp->hw_tcp_state = NES_AEQE_TCP_STATE_CLOSED;
			nesqp->last_aeq = NES_AEQE_AEID_RESET_SENT;
			nesqp->ibqp_state = IB_QPS_ERR;
			spin_unlock_irqrestore(&nesqp->lock, qplockflags);
			nes_cm_disconn(nesqp);
		} else {
			spin_unlock_irqrestore(&nesqp->lock, qplockflags);
			nes_debug(NES_DBG_CM, "QP%u: cm_id = %p, "
				  "refcount = %d: HIT A "
				  "NES_TIMER_TYPE_CLOSE with nothing "
				  "to do!!!\n", nesqp->hwqp.qp_id, cm_id,
				  atomic_read(&nesqp->refcount));
		}
	} else if (rem_node) {
		/* TIME_WAIT state */
		rem_ref_cm_node(cm_node->cm_core, cm_node);
	}
	if (cm_node->cm_id)
		cm_id->rem_ref(cm_id);
	kfree(recv_entry);
	cm_node->recv_entry = NULL;
}

/**
 * nes_cm_timer_tick
 */
static void nes_cm_timer_tick(unsigned long pass)
{
	unsigned long flags;
	unsigned long nexttimeout = jiffies + NES_LONG_TIME;
	struct nes_cm_node *cm_node;
	struct nes_timer_entry *send_entry, *recv_entry;
	struct list_head *list_core_temp;
	struct list_head *list_node;
	struct nes_cm_core *cm_core = g_cm_core;
	u32 settimer = 0;
	unsigned long timetosend;
	int ret = NETDEV_TX_OK;

	struct list_head timer_list;

	INIT_LIST_HEAD(&timer_list);
	spin_lock_irqsave(&cm_core->ht_lock, flags);

	list_for_each_safe(list_node, list_core_temp,
			   &cm_core->connected_nodes) {
		cm_node = container_of(list_node, struct nes_cm_node, list);
		if ((cm_node->recv_entry) || (cm_node->send_entry)) {
			add_ref_cm_node(cm_node);
			list_add(&cm_node->timer_entry, &timer_list);
		}
	}
	spin_unlock_irqrestore(&cm_core->ht_lock, flags);

	list_for_each_safe(list_node, list_core_temp, &timer_list) {
		cm_node = container_of(list_node, struct nes_cm_node,
				       timer_entry);
		recv_entry = cm_node->recv_entry;

		if (recv_entry) {
			if (time_after(recv_entry->timetosend, jiffies)) {
				if (nexttimeout > recv_entry->timetosend ||
				    !settimer) {
					nexttimeout = recv_entry->timetosend;
					settimer = 1;
				}
			} else {
				handle_recv_entry(cm_node, 1);
			}
		}

		spin_lock_irqsave(&cm_node->retrans_list_lock, flags);
		do {
			send_entry = cm_node->send_entry;
			if (!send_entry)
				break;
			if (time_after(send_entry->timetosend, jiffies)) {
				if (cm_node->state != NES_CM_STATE_TSA) {
					if ((nexttimeout >
					     send_entry->timetosend) ||
					    !settimer) {
						nexttimeout =
							send_entry->timetosend;
						settimer = 1;
					}
				} else {
					free_retrans_entry(cm_node);
				}
				break;
			}

			if ((cm_node->state == NES_CM_STATE_TSA) ||
			    (cm_node->state == NES_CM_STATE_CLOSED)) {
				free_retrans_entry(cm_node);
				break;
			}

			if (!send_entry->retranscount ||
			    !send_entry->retrycount) {
				cm_packets_dropped++;
				free_retrans_entry(cm_node);

				spin_unlock_irqrestore(
					&cm_node->retrans_list_lock, flags);
				nes_retrans_expired(cm_node);
				cm_node->state = NES_CM_STATE_CLOSED;
				spin_lock_irqsave(&cm_node->retrans_list_lock,
						  flags);
				break;
			}
			atomic_inc(&send_entry->skb->users);
			cm_packets_retrans++;
			nes_debug(NES_DBG_CM, "Retransmitting send_entry %p "
				  "for node %p, jiffies = %lu, time to send = "
				  "%lu, retranscount = %u, send_entry->seq_num = "
				  "0x%08X, cm_node->tcp_cntxt.rem_ack_num = "
				  "0x%08X\n", send_entry, cm_node, jiffies,
				  send_entry->timetosend,
				  send_entry->retranscount,
				  send_entry->seq_num,
				  cm_node->tcp_cntxt.rem_ack_num);

			spin_unlock_irqrestore(&cm_node->retrans_list_lock,
					       flags);
			ret = nes_nic_cm_xmit(send_entry->skb, cm_node->netdev);
			spin_lock_irqsave(&cm_node->retrans_list_lock, flags);
			if (ret != NETDEV_TX_OK) {
				nes_debug(NES_DBG_CM, "rexmit failed for "
					  "node=%p\n", cm_node);
				cm_packets_bounced++;
				send_entry->retrycount--;
				nexttimeout = jiffies + NES_SHORT_TIME;
				settimer = 1;
				break;
			} else {
				cm_packets_sent++;
			}
			nes_debug(NES_DBG_CM, "Packet Sent: retrans count = "
				  "%u, retry count = %u.\n",
				  send_entry->retranscount,
				  send_entry->retrycount);
			if (send_entry->send_retrans) {
				send_entry->retranscount--;
				timetosend = (NES_RETRY_TIMEOUT <<
					      (NES_DEFAULT_RETRANS - send_entry->retranscount));

				send_entry->timetosend = jiffies +
							 min(timetosend, NES_MAX_TIMEOUT);
				if (nexttimeout > send_entry->timetosend ||
				    !settimer) {
					nexttimeout = send_entry->timetosend;
					settimer = 1;
				}
			} else {
				int close_when_complete;
				close_when_complete =
					send_entry->close_when_complete;
				nes_debug(NES_DBG_CM, "cm_node=%p state=%d\n",
					  cm_node, cm_node->state);
				free_retrans_entry(cm_node);
				if (close_when_complete)
					rem_ref_cm_node(cm_node->cm_core,
							cm_node);
			}
		} while (0);

		spin_unlock_irqrestore(&cm_node->retrans_list_lock, flags);
		rem_ref_cm_node(cm_node->cm_core, cm_node);
	}

	if (settimer) {
		if (!timer_pending(&cm_core->tcp_timer)) {
			cm_core->tcp_timer.expires = nexttimeout;
			add_timer(&cm_core->tcp_timer);
		}
	}
}


/**
 * send_syn
 */
static int send_syn(struct nes_cm_node *cm_node, u32 sendack,
		    struct sk_buff *skb)
{
	int ret;
	int flags = SET_SYN;
	char optionsbuffer[sizeof(struct option_mss) +
			   sizeof(struct option_windowscale) + sizeof(struct option_base) +
			   TCP_OPTIONS_PADDING];

	int optionssize = 0;
	/* Sending MSS option */
	union all_known_options *options;

	if (!cm_node)
		return -EINVAL;

	options = (union all_known_options *)&optionsbuffer[optionssize];
	options->as_mss.optionnum = OPTION_NUMBER_MSS;
	options->as_mss.length = sizeof(struct option_mss);
	options->as_mss.mss = htons(cm_node->tcp_cntxt.mss);
	optionssize += sizeof(struct option_mss);

	options = (union all_known_options *)&optionsbuffer[optionssize];
	options->as_windowscale.optionnum = OPTION_NUMBER_WINDOW_SCALE;
	options->as_windowscale.length = sizeof(struct option_windowscale);
	options->as_windowscale.shiftcount = cm_node->tcp_cntxt.rcv_wscale;
	optionssize += sizeof(struct option_windowscale);

	if (sendack && !(NES_DRV_OPT_SUPRESS_OPTION_BC & nes_drv_opt)) {
		options = (union all_known_options *)&optionsbuffer[optionssize];
		options->as_base.optionnum = OPTION_NUMBER_WRITE0;
		options->as_base.length = sizeof(struct option_base);
		optionssize += sizeof(struct option_base);
		/* we need the size to be a multiple of 4 */
		options = (union all_known_options *)&optionsbuffer[optionssize];
		options->as_end = 1;
		optionssize += 1;
		options = (union all_known_options *)&optionsbuffer[optionssize];
		options->as_end = 1;
		optionssize += 1;
	}

	options = (union all_known_options *)&optionsbuffer[optionssize];
	options->as_end = OPTION_NUMBER_END;
	optionssize += 1;

	if (!skb)
		skb = dev_alloc_skb(MAX_CM_BUFFER);
	if (!skb) {
		nes_debug(NES_DBG_CM, "Failed to get a Free pkt\n");
		return -1;
	}

	if (sendack)
		flags |= SET_ACK;

	form_cm_frame(skb, cm_node, optionsbuffer, optionssize, NULL, 0, flags);
	ret = schedule_nes_timer(cm_node, skb, NES_TIMER_TYPE_SEND, 1, 0);

	return ret;
}


/**
 * send_reset
 */
static int send_reset(struct nes_cm_node *cm_node, struct sk_buff *skb)
{
	int ret;
	int flags = SET_RST | SET_ACK;

	if (!skb)
		skb = dev_alloc_skb(MAX_CM_BUFFER);
	if (!skb) {
		nes_debug(NES_DBG_CM, "Failed to get a Free pkt\n");
		return -ENOMEM;
	}

	form_cm_frame(skb, cm_node, NULL, 0, NULL, 0, flags);
	ret = schedule_nes_timer(cm_node, skb, NES_TIMER_TYPE_SEND, 0, 1);

	return ret;
}


/**
 * send_ack
 */
static int send_ack(struct nes_cm_node *cm_node, struct sk_buff *skb)
{
	int ret;

	if (!skb)
		skb = dev_alloc_skb(MAX_CM_BUFFER);

	if (!skb) {
		nes_debug(NES_DBG_CM, "Failed to get a Free pkt\n");
		return -1;
	}

	form_cm_frame(skb, cm_node, NULL, 0, NULL, 0, SET_ACK);
	ret = schedule_nes_timer(cm_node, skb, NES_TIMER_TYPE_SEND, 0, 0);

	return ret;
}


/**
 * send_fin
 */
static int send_fin(struct nes_cm_node *cm_node, struct sk_buff *skb)
{
	int ret;

	/* if we didn't get a frame get one */
	if (!skb)
		skb = dev_alloc_skb(MAX_CM_BUFFER);

	if (!skb) {
		nes_debug(NES_DBG_CM, "Failed to get a Free pkt\n");
		return -1;
	}

	form_cm_frame(skb, cm_node, NULL, 0, NULL, 0, SET_ACK | SET_FIN);
	ret = schedule_nes_timer(cm_node, skb, NES_TIMER_TYPE_SEND, 1, 0);

	return ret;
}


/**
 * find_node - find a cm node that matches the reference cm node
 */
static struct nes_cm_node *find_node(struct nes_cm_core *cm_core,
				     u16 rem_port, nes_addr_t rem_addr, u16 loc_port, nes_addr_t loc_addr)
{
	unsigned long flags;
	struct list_head *hte;
	struct nes_cm_node *cm_node;

	/* get a handle on the hte */
	hte = &cm_core->connected_nodes;

	/* walk list and find cm_node associated with this session ID */
	spin_lock_irqsave(&cm_core->ht_lock, flags);
	list_for_each_entry(cm_node, hte, list) {
		/* compare quad, return node handle if a match */
		nes_debug(NES_DBG_CM, "finding node %x:%x =? %x:%x ^ %x:%x =? %x:%x\n",
			  cm_node->loc_addr, cm_node->loc_port,
			  loc_addr, loc_port,
			  cm_node->rem_addr, cm_node->rem_port,
			  rem_addr, rem_port);
		if ((cm_node->loc_addr == loc_addr) && (cm_node->loc_port == loc_port) &&
		    (cm_node->rem_addr == rem_addr) && (cm_node->rem_port == rem_port)) {
			add_ref_cm_node(cm_node);
			spin_unlock_irqrestore(&cm_core->ht_lock, flags);
			return cm_node;
		}
	}
	spin_unlock_irqrestore(&cm_core->ht_lock, flags);

	/* no owner node */
	return NULL;
}


/**
 * find_listener - find a cm node listening on this addr-port pair
 */
static struct nes_cm_listener *find_listener(struct nes_cm_core *cm_core,
					     nes_addr_t dst_addr, u16 dst_port, enum nes_cm_listener_state listener_state)
{
	unsigned long flags;
	struct nes_cm_listener *listen_node;

	/* walk list and find cm_node associated with this session ID */
	spin_lock_irqsave(&cm_core->listen_list_lock, flags);
	list_for_each_entry(listen_node, &cm_core->listen_list.list, list) {
		/* compare node pair, return node handle if a match */
		if (((listen_node->loc_addr == dst_addr) ||
		     listen_node->loc_addr == 0x00000000) &&
		    (listen_node->loc_port == dst_port) &&
		    (listener_state & listen_node->listener_state)) {
			atomic_inc(&listen_node->ref_count);
			spin_unlock_irqrestore(&cm_core->listen_list_lock, flags);
			return listen_node;
		}
	}
	spin_unlock_irqrestore(&cm_core->listen_list_lock, flags);

	/* no listener */
	return NULL;
}


/**
 * add_hte_node - add a cm node to the hash table
 */
static int add_hte_node(struct nes_cm_core *cm_core, struct nes_cm_node *cm_node)
{
	unsigned long flags;
	struct list_head *hte;

	if (!cm_node || !cm_core)
		return -EINVAL;

	nes_debug(NES_DBG_CM, "Adding Node %p to Active Connection HT\n",
		  cm_node);

	spin_lock_irqsave(&cm_core->ht_lock, flags);

	/* get a handle on the hash table element (list head for this slot) */
	hte = &cm_core->connected_nodes;
	list_add_tail(&cm_node->list, hte);
	atomic_inc(&cm_core->ht_node_cnt);

	spin_unlock_irqrestore(&cm_core->ht_lock, flags);

	return 0;
}


/**
 * mini_cm_dec_refcnt_listen
 */
static int mini_cm_dec_refcnt_listen(struct nes_cm_core *cm_core,
				     struct nes_cm_listener *listener, int free_hanging_nodes)
{
	int ret = -EINVAL;
	int err = 0;
	unsigned long flags;
	struct list_head *list_pos = NULL;
	struct list_head *list_temp = NULL;
	struct nes_cm_node *cm_node = NULL;
	struct list_head reset_list;

	nes_debug(NES_DBG_CM, "attempting listener= %p free_nodes= %d, "
		  "refcnt=%d\n", listener, free_hanging_nodes,
		  atomic_read(&listener->ref_count));
	/* free non-accelerated child nodes for this listener */
	INIT_LIST_HEAD(&reset_list);
	if (free_hanging_nodes) {
		spin_lock_irqsave(&cm_core->ht_lock, flags);
		list_for_each_safe(list_pos, list_temp,
				   &g_cm_core->connected_nodes) {
			cm_node = container_of(list_pos, struct nes_cm_node,
					       list);
			if ((cm_node->listener == listener) &&
			    (!cm_node->accelerated)) {
				add_ref_cm_node(cm_node);
				list_add(&cm_node->reset_entry, &reset_list);
			}
		}
		spin_unlock_irqrestore(&cm_core->ht_lock, flags);
	}

	list_for_each_safe(list_pos, list_temp, &reset_list) {
		cm_node = container_of(list_pos, struct nes_cm_node,
				       reset_entry);
		{
			struct nes_cm_node *loopback = cm_node->loopbackpartner;
			enum nes_cm_node_state old_state;
			if (NES_CM_STATE_FIN_WAIT1 <= cm_node->state) {
				rem_ref_cm_node(cm_node->cm_core, cm_node);
			} else {
				if (!loopback) {
					cleanup_retrans_entry(cm_node);
					err = send_reset(cm_node, NULL);
					if (err) {
						cm_node->state =
							NES_CM_STATE_CLOSED;
						WARN_ON(1);
					} else {
						old_state = cm_node->state;
						cm_node->state = NES_CM_STATE_LISTENER_DESTROYED;
						if (old_state != NES_CM_STATE_MPAREQ_RCVD)
							rem_ref_cm_node(
								cm_node->cm_core,
								cm_node);
					}
				} else {
					struct nes_cm_event event;

					event.cm_node = loopback;
					event.cm_info.rem_addr =
							loopback->rem_addr;
					event.cm_info.loc_addr =
							loopback->loc_addr;
					event.cm_info.rem_port =
							loopback->rem_port;
					event.cm_info.loc_port =
							 loopback->loc_port;
					event.cm_info.cm_id = loopback->cm_id;
					add_ref_cm_node(loopback);
					loopback->state = NES_CM_STATE_CLOSED;
					cm_event_connect_error(&event);
					cm_node->state = NES_CM_STATE_LISTENER_DESTROYED;

					rem_ref_cm_node(cm_node->cm_core,
							 cm_node);

				}
			}
		}
	}

	spin_lock_irqsave(&cm_core->listen_list_lock, flags);
	if (!atomic_dec_return(&listener->ref_count)) {
		list_del(&listener->list);

		/* decrement our listen node count */
		atomic_dec(&cm_core->listen_node_cnt);

		spin_unlock_irqrestore(&cm_core->listen_list_lock, flags);

		if (listener->nesvnic)
			nes_manage_apbvt(listener->nesvnic, listener->loc_port,
					 PCI_FUNC(listener->nesvnic->nesdev->pcidev->devfn), NES_MANAGE_APBVT_DEL);

		nes_debug(NES_DBG_CM, "destroying listener (%p)\n", listener);

		kfree(listener);
		listener = NULL;
		ret = 0;
		atomic_inc(&cm_listens_destroyed);
	} else {
		spin_unlock_irqrestore(&cm_core->listen_list_lock, flags);
	}
	if (listener) {
		if (atomic_read(&listener->pend_accepts_cnt) > 0)
			nes_debug(NES_DBG_CM, "destroying listener (%p)"
				  " with non-zero pending accepts=%u\n",
				  listener, atomic_read(&listener->pend_accepts_cnt));
	}

	return ret;
}


/**
 * mini_cm_del_listen
 */
static int mini_cm_del_listen(struct nes_cm_core *cm_core,
			      struct nes_cm_listener *listener)
{
	listener->listener_state = NES_CM_LISTENER_PASSIVE_STATE;
	listener->cm_id = NULL; /* going to be destroyed pretty soon */
	return mini_cm_dec_refcnt_listen(cm_core, listener, 1);
}


/**
 * mini_cm_accelerated
 */
static inline int mini_cm_accelerated(struct nes_cm_core *cm_core,
				      struct nes_cm_node *cm_node)
{
	u32 was_timer_set;

	cm_node->accelerated = 1;

	if (cm_node->accept_pend) {
		BUG_ON(!cm_node->listener);
		atomic_dec(&cm_node->listener->pend_accepts_cnt);
		cm_node->accept_pend = 0;
		BUG_ON(atomic_read(&cm_node->listener->pend_accepts_cnt) < 0);
	}

	was_timer_set = timer_pending(&cm_core->tcp_timer);
	if (!was_timer_set) {
		cm_core->tcp_timer.expires = jiffies + NES_SHORT_TIME;
		add_timer(&cm_core->tcp_timer);
	}

	return 0;
}


/**
 * nes_addr_resolve_neigh
 */
static int nes_addr_resolve_neigh(struct nes_vnic *nesvnic, u32 dst_ip, int arpindex)
{
	struct rtable *rt;
	struct neighbour *neigh;
	int rc = arpindex;
	struct net_device *netdev;
	struct nes_adapter *nesadapter = nesvnic->nesdev->nesadapter;

	rt = ip_route_output(&init_net, htonl(dst_ip), 0, 0, 0);
	if (IS_ERR(rt)) {
		printk(KERN_ERR "%s: ip_route_output_key failed for 0x%08X\n",
		       __func__, dst_ip);
		return rc;
	}

	if (netif_is_bond_slave(nesvnic->netdev))
		netdev = nesvnic->netdev->master;
	else
		netdev = nesvnic->netdev;

	neigh = dst_neigh_lookup(&rt->dst, &dst_ip);

	rcu_read_lock();
	if (neigh) {
		if (neigh->nud_state & NUD_VALID) {
			nes_debug(NES_DBG_CM, "Neighbor MAC address for 0x%08X"
				  " is %pM, Gateway is 0x%08X \n", dst_ip,
				  neigh->ha, ntohl(rt->rt_gateway));

			if (arpindex >= 0) {
				if (!memcmp(nesadapter->arp_table[arpindex].mac_addr,
					    neigh->ha, ETH_ALEN)) {
					/* Mac address same as in nes_arp_table */
					goto out;
				}

				nes_manage_arp_cache(nesvnic->netdev,
						     nesadapter->arp_table[arpindex].mac_addr,
						     dst_ip, NES_ARP_DELETE);
			}

			nes_manage_arp_cache(nesvnic->netdev, neigh->ha,
					     dst_ip, NES_ARP_ADD);
			rc = nes_arp_table(nesvnic->nesdev, dst_ip, NULL,
					   NES_ARP_RESOLVE);
		} else {
			neigh_event_send(neigh, NULL);
		}
	}
<<<<<<< HEAD
=======

>>>>>>> 8df54d62
out:
	rcu_read_unlock();

	if (neigh)
		neigh_release(neigh);

	ip_rt_put(rt);
	return rc;
}

/**
 * make_cm_node - create a new instance of a cm node
 */
static struct nes_cm_node *make_cm_node(struct nes_cm_core *cm_core,
					struct nes_vnic *nesvnic, struct nes_cm_info *cm_info,
					struct nes_cm_listener *listener)
{
	struct nes_cm_node *cm_node;
	struct timespec ts;
	int oldarpindex = 0;
	int arpindex = 0;
	struct nes_device *nesdev;
	struct nes_adapter *nesadapter;

	/* create an hte and cm_node for this instance */
	cm_node = kzalloc(sizeof(*cm_node), GFP_ATOMIC);
	if (!cm_node)
		return NULL;

	/* set our node specific transport info */
	cm_node->loc_addr = cm_info->loc_addr;
	cm_node->rem_addr = cm_info->rem_addr;
	cm_node->loc_port = cm_info->loc_port;
	cm_node->rem_port = cm_info->rem_port;

	cm_node->mpa_frame_rev = mpa_version;
	cm_node->send_rdma0_op = SEND_RDMA_READ_ZERO;
	cm_node->ird_size = IETF_NO_IRD_ORD;
	cm_node->ord_size = IETF_NO_IRD_ORD;

	nes_debug(NES_DBG_CM, "Make node addresses : loc = %pI4:%x, rem = %pI4:%x\n",
		  &cm_node->loc_addr, cm_node->loc_port,
		  &cm_node->rem_addr, cm_node->rem_port);
	cm_node->listener = listener;
	cm_node->netdev = nesvnic->netdev;
	cm_node->cm_id = cm_info->cm_id;
	memcpy(cm_node->loc_mac, nesvnic->netdev->dev_addr, ETH_ALEN);

	nes_debug(NES_DBG_CM, "listener=%p, cm_id=%p\n", cm_node->listener,
		  cm_node->cm_id);

	spin_lock_init(&cm_node->retrans_list_lock);

	cm_node->loopbackpartner = NULL;
	atomic_set(&cm_node->ref_count, 1);
	/* associate our parent CM core */
	cm_node->cm_core = cm_core;
	cm_node->tcp_cntxt.loc_id = NES_CM_DEF_LOCAL_ID;
	cm_node->tcp_cntxt.rcv_wscale = NES_CM_DEFAULT_RCV_WND_SCALE;
	cm_node->tcp_cntxt.rcv_wnd = NES_CM_DEFAULT_RCV_WND_SCALED >>
				     NES_CM_DEFAULT_RCV_WND_SCALE;
	ts = current_kernel_time();
	cm_node->tcp_cntxt.loc_seq_num = htonl(ts.tv_nsec);
	cm_node->tcp_cntxt.mss = nesvnic->max_frame_size - sizeof(struct iphdr) -
				 sizeof(struct tcphdr) - ETH_HLEN - VLAN_HLEN;
	cm_node->tcp_cntxt.rcv_nxt = 0;
	/* get a unique session ID , add thread_id to an upcounter to handle race */
	atomic_inc(&cm_core->node_cnt);
	cm_node->conn_type = cm_info->conn_type;
	cm_node->apbvt_set = 0;
	cm_node->accept_pend = 0;

	cm_node->nesvnic = nesvnic;
	/* get some device handles, for arp lookup */
	nesdev = nesvnic->nesdev;
	nesadapter = nesdev->nesadapter;

	cm_node->loopbackpartner = NULL;

	/* get the mac addr for the remote node */
	if (ipv4_is_loopback(htonl(cm_node->rem_addr))) {
		arpindex = nes_arp_table(nesdev, ntohl(nesvnic->local_ipaddr), NULL, NES_ARP_RESOLVE);
	} else {
		oldarpindex = nes_arp_table(nesdev, cm_node->rem_addr, NULL, NES_ARP_RESOLVE);
		arpindex = nes_addr_resolve_neigh(nesvnic, cm_info->rem_addr, oldarpindex);
	}
	if (arpindex < 0) {
		kfree(cm_node);
		return NULL;
	}

	/* copy the mac addr to node context */
	memcpy(cm_node->rem_mac, nesadapter->arp_table[arpindex].mac_addr, ETH_ALEN);
	nes_debug(NES_DBG_CM, "Remote mac addr from arp table: %pM\n",
		  cm_node->rem_mac);

	add_hte_node(cm_core, cm_node);
	atomic_inc(&cm_nodes_created);

	return cm_node;
}


/**
 * add_ref_cm_node - destroy an instance of a cm node
 */
static int add_ref_cm_node(struct nes_cm_node *cm_node)
{
	atomic_inc(&cm_node->ref_count);
	return 0;
}


/**
 * rem_ref_cm_node - destroy an instance of a cm node
 */
static int rem_ref_cm_node(struct nes_cm_core *cm_core,
			   struct nes_cm_node *cm_node)
{
	unsigned long flags;
	struct nes_qp *nesqp;

	if (!cm_node)
		return -EINVAL;

	spin_lock_irqsave(&cm_node->cm_core->ht_lock, flags);
	if (atomic_dec_return(&cm_node->ref_count)) {
		spin_unlock_irqrestore(&cm_node->cm_core->ht_lock, flags);
		return 0;
	}
	list_del(&cm_node->list);
	atomic_dec(&cm_core->ht_node_cnt);
	spin_unlock_irqrestore(&cm_node->cm_core->ht_lock, flags);

	/* if the node is destroyed before connection was accelerated */
	if (!cm_node->accelerated && cm_node->accept_pend) {
		BUG_ON(!cm_node->listener);
		atomic_dec(&cm_node->listener->pend_accepts_cnt);
		BUG_ON(atomic_read(&cm_node->listener->pend_accepts_cnt) < 0);
	}
	WARN_ON(cm_node->send_entry);
	if (cm_node->recv_entry)
		handle_recv_entry(cm_node, 0);
	if (cm_node->listener) {
		mini_cm_dec_refcnt_listen(cm_core, cm_node->listener, 0);
	} else {
		if (cm_node->apbvt_set && cm_node->nesvnic) {
			nes_manage_apbvt(cm_node->nesvnic, cm_node->loc_port,
					 PCI_FUNC(
						 cm_node->nesvnic->nesdev->pcidev->devfn),
					 NES_MANAGE_APBVT_DEL);
		}
	}

	atomic_dec(&cm_core->node_cnt);
	atomic_inc(&cm_nodes_destroyed);
	nesqp = cm_node->nesqp;
	if (nesqp) {
		nesqp->cm_node = NULL;
		nes_rem_ref(&nesqp->ibqp);
		cm_node->nesqp = NULL;
	}

	kfree(cm_node);
	return 0;
}

/**
 * process_options
 */
static int process_options(struct nes_cm_node *cm_node, u8 *optionsloc,
			   u32 optionsize, u32 syn_packet)
{
	u32 tmp;
	u32 offset = 0;
	union all_known_options *all_options;
	char got_mss_option = 0;

	while (offset < optionsize) {
		all_options = (union all_known_options *)(optionsloc + offset);
		switch (all_options->as_base.optionnum) {
		case OPTION_NUMBER_END:
			offset = optionsize;
			break;
		case OPTION_NUMBER_NONE:
			offset += 1;
			continue;
		case OPTION_NUMBER_MSS:
			nes_debug(NES_DBG_CM, "%s: MSS Length: %d Offset: %d "
				  "Size: %d\n", __func__,
				  all_options->as_mss.length, offset, optionsize);
			got_mss_option = 1;
			if (all_options->as_mss.length != 4) {
				return 1;
			} else {
				tmp = ntohs(all_options->as_mss.mss);
				if (tmp > 0 && tmp <
				    cm_node->tcp_cntxt.mss)
					cm_node->tcp_cntxt.mss = tmp;
			}
			break;
		case OPTION_NUMBER_WINDOW_SCALE:
			cm_node->tcp_cntxt.snd_wscale =
				all_options->as_windowscale.shiftcount;
			break;
		default:
			nes_debug(NES_DBG_CM, "TCP Option not understood: %x\n",
				  all_options->as_base.optionnum);
			break;
		}
		offset += all_options->as_base.length;
	}
	if ((!got_mss_option) && (syn_packet))
		cm_node->tcp_cntxt.mss = NES_CM_DEFAULT_MSS;
	return 0;
}

static void drop_packet(struct sk_buff *skb)
{
	atomic_inc(&cm_accel_dropped_pkts);
	dev_kfree_skb_any(skb);
}

static void handle_fin_pkt(struct nes_cm_node *cm_node)
{
	nes_debug(NES_DBG_CM, "Received FIN, cm_node = %p, state = %u. "
		  "refcnt=%d\n", cm_node, cm_node->state,
		  atomic_read(&cm_node->ref_count));
	switch (cm_node->state) {
	case NES_CM_STATE_SYN_RCVD:
	case NES_CM_STATE_SYN_SENT:
	case NES_CM_STATE_ESTABLISHED:
	case NES_CM_STATE_MPAREJ_RCVD:
		cm_node->tcp_cntxt.rcv_nxt++;
		cleanup_retrans_entry(cm_node);
		cm_node->state = NES_CM_STATE_LAST_ACK;
		send_fin(cm_node, NULL);
		break;
	case NES_CM_STATE_MPAREQ_SENT:
		create_event(cm_node, NES_CM_EVENT_ABORTED);
		cm_node->tcp_cntxt.rcv_nxt++;
		cleanup_retrans_entry(cm_node);
		cm_node->state = NES_CM_STATE_CLOSED;
		add_ref_cm_node(cm_node);
		send_reset(cm_node, NULL);
		break;
	case NES_CM_STATE_FIN_WAIT1:
		cm_node->tcp_cntxt.rcv_nxt++;
		cleanup_retrans_entry(cm_node);
		cm_node->state = NES_CM_STATE_CLOSING;
		send_ack(cm_node, NULL);
		/* Wait for ACK as this is simultaneous close..
		* After we receive ACK, do not send anything..
		* Just rm the node.. Done.. */
		break;
	case NES_CM_STATE_FIN_WAIT2:
		cm_node->tcp_cntxt.rcv_nxt++;
		cleanup_retrans_entry(cm_node);
		cm_node->state = NES_CM_STATE_TIME_WAIT;
		send_ack(cm_node, NULL);
		schedule_nes_timer(cm_node, NULL,  NES_TIMER_TYPE_CLOSE, 1, 0);
		break;
	case NES_CM_STATE_TIME_WAIT:
		cm_node->tcp_cntxt.rcv_nxt++;
		cleanup_retrans_entry(cm_node);
		cm_node->state = NES_CM_STATE_CLOSED;
		rem_ref_cm_node(cm_node->cm_core, cm_node);
		break;
	case NES_CM_STATE_TSA:
	default:
		nes_debug(NES_DBG_CM, "Error Rcvd FIN for node-%p state = %d\n",
			cm_node, cm_node->state);
		break;
	}
}


static void handle_rst_pkt(struct nes_cm_node *cm_node, struct sk_buff *skb,
	struct tcphdr *tcph)
{

	int	reset = 0;	/* whether to send reset in case of err.. */
	atomic_inc(&cm_resets_recvd);
	nes_debug(NES_DBG_CM, "Received Reset, cm_node = %p, state = %u."
			" refcnt=%d\n", cm_node, cm_node->state,
			atomic_read(&cm_node->ref_count));
	cleanup_retrans_entry(cm_node);
	switch (cm_node->state) {
	case NES_CM_STATE_SYN_SENT:
	case NES_CM_STATE_MPAREQ_SENT:
		nes_debug(NES_DBG_CM, "%s[%u] create abort for cm_node=%p "
			"listener=%p state=%d\n", __func__, __LINE__, cm_node,
			cm_node->listener, cm_node->state);
		switch (cm_node->mpa_frame_rev) {
		case IETF_MPA_V2:
			cm_node->mpa_frame_rev = IETF_MPA_V1;
			/* send a syn and goto syn sent state */
			cm_node->state = NES_CM_STATE_SYN_SENT;
			if (send_syn(cm_node, 0, NULL)) {
				active_open_err(cm_node, skb, reset);
			}
			break;
		case IETF_MPA_V1:
		default:
			active_open_err(cm_node, skb, reset);
			break;
		}
		break;
	case NES_CM_STATE_MPAREQ_RCVD:
		atomic_inc(&cm_node->passive_state);
		dev_kfree_skb_any(skb);
		break;
	case NES_CM_STATE_ESTABLISHED:
	case NES_CM_STATE_SYN_RCVD:
	case NES_CM_STATE_LISTENING:
		nes_debug(NES_DBG_CM, "Bad state %s[%u]\n", __func__, __LINE__);
		passive_open_err(cm_node, skb, reset);
		break;
	case NES_CM_STATE_TSA:
		active_open_err(cm_node, skb, reset);
		break;
	case NES_CM_STATE_CLOSED:
		drop_packet(skb);
		break;
	case NES_CM_STATE_FIN_WAIT2:
	case NES_CM_STATE_FIN_WAIT1:
	case NES_CM_STATE_LAST_ACK:
		cm_node->cm_id->rem_ref(cm_node->cm_id);
	case NES_CM_STATE_TIME_WAIT:
		cm_node->state = NES_CM_STATE_CLOSED;
		rem_ref_cm_node(cm_node->cm_core, cm_node);
		drop_packet(skb);
		break;
	default:
		drop_packet(skb);
		break;
	}
}


static void handle_rcv_mpa(struct nes_cm_node *cm_node, struct sk_buff *skb)
{
	int ret = 0;
	int datasize = skb->len;
	u8 *dataloc = skb->data;

	enum nes_cm_event_type type = NES_CM_EVENT_UNKNOWN;
	u32 res_type;

	ret = parse_mpa(cm_node, dataloc, &res_type, datasize);
	if (ret) {
		nes_debug(NES_DBG_CM, "didn't like MPA Request\n");
		if (cm_node->state == NES_CM_STATE_MPAREQ_SENT) {
			nes_debug(NES_DBG_CM, "%s[%u] create abort for "
				  "cm_node=%p listener=%p state=%d\n", __func__,
				  __LINE__, cm_node, cm_node->listener,
				  cm_node->state);
			active_open_err(cm_node, skb, 1);
		} else {
			passive_open_err(cm_node, skb, 1);
		}
		return;
	}

	switch (cm_node->state) {
	case NES_CM_STATE_ESTABLISHED:
		if (res_type == NES_MPA_REQUEST_REJECT)
			/*BIG problem as we are receiving the MPA.. So should
			 * not be REJECT.. This is Passive Open.. We can
			 * only receive it Reject for Active Open...*/
			WARN_ON(1);
		cm_node->state = NES_CM_STATE_MPAREQ_RCVD;
		type = NES_CM_EVENT_MPA_REQ;
		atomic_set(&cm_node->passive_state,
			   NES_PASSIVE_STATE_INDICATED);
		break;
	case NES_CM_STATE_MPAREQ_SENT:
		cleanup_retrans_entry(cm_node);
		if (res_type == NES_MPA_REQUEST_REJECT) {
			type = NES_CM_EVENT_MPA_REJECT;
			cm_node->state = NES_CM_STATE_MPAREJ_RCVD;
		} else {
			type = NES_CM_EVENT_CONNECTED;
			cm_node->state = NES_CM_STATE_TSA;
		}

		break;
	default:
		WARN_ON(1);
		break;
	}
	dev_kfree_skb_any(skb);
	create_event(cm_node, type);
}

static void indicate_pkt_err(struct nes_cm_node *cm_node, struct sk_buff *skb)
{
	switch (cm_node->state) {
	case NES_CM_STATE_SYN_SENT:
	case NES_CM_STATE_MPAREQ_SENT:
		nes_debug(NES_DBG_CM, "%s[%u] create abort for cm_node=%p "
			  "listener=%p state=%d\n", __func__, __LINE__, cm_node,
			  cm_node->listener, cm_node->state);
		active_open_err(cm_node, skb, 1);
		break;
	case NES_CM_STATE_ESTABLISHED:
	case NES_CM_STATE_SYN_RCVD:
		passive_open_err(cm_node, skb, 1);
		break;
	case NES_CM_STATE_TSA:
	default:
		drop_packet(skb);
	}
}

static int check_syn(struct nes_cm_node *cm_node, struct tcphdr *tcph,
		     struct sk_buff *skb)
{
	int err;

	err = ((ntohl(tcph->ack_seq) == cm_node->tcp_cntxt.loc_seq_num)) ? 0 : 1;
	if (err)
		active_open_err(cm_node, skb, 1);

	return err;
}

static int check_seq(struct nes_cm_node *cm_node, struct tcphdr *tcph,
		     struct sk_buff *skb)
{
	int err = 0;
	u32 seq;
	u32 ack_seq;
	u32 loc_seq_num = cm_node->tcp_cntxt.loc_seq_num;
	u32 rcv_nxt = cm_node->tcp_cntxt.rcv_nxt;
	u32 rcv_wnd;

	seq = ntohl(tcph->seq);
	ack_seq = ntohl(tcph->ack_seq);
	rcv_wnd = cm_node->tcp_cntxt.rcv_wnd;
	if (ack_seq != loc_seq_num)
		err = 1;
	else if (!between(seq, rcv_nxt, (rcv_nxt + rcv_wnd)))
		err = 1;
	if (err) {
		nes_debug(NES_DBG_CM, "%s[%u] create abort for cm_node=%p "
			  "listener=%p state=%d\n", __func__, __LINE__, cm_node,
			  cm_node->listener, cm_node->state);
		indicate_pkt_err(cm_node, skb);
		nes_debug(NES_DBG_CM, "seq ERROR cm_node =%p seq=0x%08X "
			  "rcv_nxt=0x%08X rcv_wnd=0x%x\n", cm_node, seq, rcv_nxt,
			  rcv_wnd);
	}
	return err;
}

/*
 * handle_syn_pkt() is for Passive node. The syn packet is received when a node
 * is created with a listener or it may comein as rexmitted packet which in
 * that case will be just dropped.
 */
static void handle_syn_pkt(struct nes_cm_node *cm_node, struct sk_buff *skb,
			   struct tcphdr *tcph)
{
	int ret;
	u32 inc_sequence;
	int optionsize;

	optionsize = (tcph->doff << 2) - sizeof(struct tcphdr);
	skb_trim(skb, 0);
	inc_sequence = ntohl(tcph->seq);

	switch (cm_node->state) {
	case NES_CM_STATE_SYN_SENT:
	case NES_CM_STATE_MPAREQ_SENT:
		/* Rcvd syn on active open connection*/
		active_open_err(cm_node, skb, 1);
		break;
	case NES_CM_STATE_LISTENING:
		/* Passive OPEN */
		if (atomic_read(&cm_node->listener->pend_accepts_cnt) >
		    cm_node->listener->backlog) {
			nes_debug(NES_DBG_CM, "drop syn due to backlog "
				  "pressure \n");
			cm_backlog_drops++;
			passive_open_err(cm_node, skb, 0);
			break;
		}
		ret = handle_tcp_options(cm_node, tcph, skb, optionsize,
					 1);
		if (ret) {
			passive_open_err(cm_node, skb, 0);
			/* drop pkt */
			break;
		}
		cm_node->tcp_cntxt.rcv_nxt = inc_sequence + 1;
		BUG_ON(cm_node->send_entry);
		cm_node->accept_pend = 1;
		atomic_inc(&cm_node->listener->pend_accepts_cnt);

		cm_node->state = NES_CM_STATE_SYN_RCVD;
		send_syn(cm_node, 1, skb);
		break;
	case NES_CM_STATE_CLOSED:
		cleanup_retrans_entry(cm_node);
		add_ref_cm_node(cm_node);
		send_reset(cm_node, skb);
		break;
	case NES_CM_STATE_TSA:
	case NES_CM_STATE_ESTABLISHED:
	case NES_CM_STATE_FIN_WAIT1:
	case NES_CM_STATE_FIN_WAIT2:
	case NES_CM_STATE_MPAREQ_RCVD:
	case NES_CM_STATE_LAST_ACK:
	case NES_CM_STATE_CLOSING:
	case NES_CM_STATE_UNKNOWN:
	default:
		drop_packet(skb);
		break;
	}
}

static void handle_synack_pkt(struct nes_cm_node *cm_node, struct sk_buff *skb,
			      struct tcphdr *tcph)
{
	int ret;
	u32 inc_sequence;
	int optionsize;

	optionsize = (tcph->doff << 2) - sizeof(struct tcphdr);
	skb_trim(skb, 0);
	inc_sequence = ntohl(tcph->seq);
	switch (cm_node->state) {
	case NES_CM_STATE_SYN_SENT:
		cleanup_retrans_entry(cm_node);
		/* active open */
		if (check_syn(cm_node, tcph, skb))
			return;
		cm_node->tcp_cntxt.rem_ack_num = ntohl(tcph->ack_seq);
		/* setup options */
		ret = handle_tcp_options(cm_node, tcph, skb, optionsize, 0);
		if (ret) {
			nes_debug(NES_DBG_CM, "cm_node=%p tcp_options failed\n",
				  cm_node);
			break;
		}
		cleanup_retrans_entry(cm_node);
		cm_node->tcp_cntxt.rcv_nxt = inc_sequence + 1;
		send_mpa_request(cm_node, skb);
		cm_node->state = NES_CM_STATE_MPAREQ_SENT;
		break;
	case NES_CM_STATE_MPAREQ_RCVD:
		/* passive open, so should not be here */
		passive_open_err(cm_node, skb, 1);
		break;
	case NES_CM_STATE_LISTENING:
		cm_node->tcp_cntxt.loc_seq_num = ntohl(tcph->ack_seq);
		cleanup_retrans_entry(cm_node);
		cm_node->state = NES_CM_STATE_CLOSED;
		send_reset(cm_node, skb);
		break;
	case NES_CM_STATE_CLOSED:
		cm_node->tcp_cntxt.loc_seq_num = ntohl(tcph->ack_seq);
		cleanup_retrans_entry(cm_node);
		add_ref_cm_node(cm_node);
		send_reset(cm_node, skb);
		break;
	case NES_CM_STATE_ESTABLISHED:
	case NES_CM_STATE_FIN_WAIT1:
	case NES_CM_STATE_FIN_WAIT2:
	case NES_CM_STATE_LAST_ACK:
	case NES_CM_STATE_TSA:
	case NES_CM_STATE_CLOSING:
	case NES_CM_STATE_UNKNOWN:
	case NES_CM_STATE_MPAREQ_SENT:
	default:
		drop_packet(skb);
		break;
	}
}

static int handle_ack_pkt(struct nes_cm_node *cm_node, struct sk_buff *skb,
			  struct tcphdr *tcph)
{
	int datasize = 0;
	u32 inc_sequence;
	int ret = 0;
	int optionsize;

	optionsize = (tcph->doff << 2) - sizeof(struct tcphdr);

	if (check_seq(cm_node, tcph, skb))
		return -EINVAL;

	skb_pull(skb, tcph->doff << 2);
	inc_sequence = ntohl(tcph->seq);
	datasize = skb->len;
	switch (cm_node->state) {
	case NES_CM_STATE_SYN_RCVD:
		/* Passive OPEN */
		cleanup_retrans_entry(cm_node);
		ret = handle_tcp_options(cm_node, tcph, skb, optionsize, 1);
		if (ret)
			break;
		cm_node->tcp_cntxt.rem_ack_num = ntohl(tcph->ack_seq);
		cm_node->state = NES_CM_STATE_ESTABLISHED;
		if (datasize) {
			cm_node->tcp_cntxt.rcv_nxt = inc_sequence + datasize;
			handle_rcv_mpa(cm_node, skb);
		} else { /* rcvd ACK only */
			dev_kfree_skb_any(skb);
		}
		break;
	case NES_CM_STATE_ESTABLISHED:
		/* Passive OPEN */
		cleanup_retrans_entry(cm_node);
		if (datasize) {
			cm_node->tcp_cntxt.rcv_nxt = inc_sequence + datasize;
			handle_rcv_mpa(cm_node, skb);
		} else {
			drop_packet(skb);
		}
		break;
	case NES_CM_STATE_MPAREQ_SENT:
		cm_node->tcp_cntxt.rem_ack_num = ntohl(tcph->ack_seq);
		if (datasize) {
			cm_node->tcp_cntxt.rcv_nxt = inc_sequence + datasize;
			handle_rcv_mpa(cm_node, skb);
		} else { /* Could be just an ack pkt.. */
			dev_kfree_skb_any(skb);
		}
		break;
	case NES_CM_STATE_LISTENING:
		cleanup_retrans_entry(cm_node);
		cm_node->state = NES_CM_STATE_CLOSED;
		send_reset(cm_node, skb);
		break;
	case NES_CM_STATE_CLOSED:
		cleanup_retrans_entry(cm_node);
		add_ref_cm_node(cm_node);
		send_reset(cm_node, skb);
		break;
	case NES_CM_STATE_LAST_ACK:
	case NES_CM_STATE_CLOSING:
		cleanup_retrans_entry(cm_node);
		cm_node->state = NES_CM_STATE_CLOSED;
		cm_node->cm_id->rem_ref(cm_node->cm_id);
		rem_ref_cm_node(cm_node->cm_core, cm_node);
		drop_packet(skb);
		break;
	case NES_CM_STATE_FIN_WAIT1:
		cleanup_retrans_entry(cm_node);
		drop_packet(skb);
		cm_node->state = NES_CM_STATE_FIN_WAIT2;
		break;
	case NES_CM_STATE_SYN_SENT:
	case NES_CM_STATE_FIN_WAIT2:
	case NES_CM_STATE_TSA:
	case NES_CM_STATE_MPAREQ_RCVD:
	case NES_CM_STATE_UNKNOWN:
	default:
		cleanup_retrans_entry(cm_node);
		drop_packet(skb);
		break;
	}
	return ret;
}



static int handle_tcp_options(struct nes_cm_node *cm_node, struct tcphdr *tcph,
			      struct sk_buff *skb, int optionsize, int passive)
{
	u8 *optionsloc = (u8 *)&tcph[1];

	if (optionsize) {
		if (process_options(cm_node, optionsloc, optionsize,
				    (u32)tcph->syn)) {
			nes_debug(NES_DBG_CM, "%s: Node %p, Sending RESET\n",
				  __func__, cm_node);
			if (passive)
				passive_open_err(cm_node, skb, 1);
			else
				active_open_err(cm_node, skb, 1);
			return 1;
		}
	}

	cm_node->tcp_cntxt.snd_wnd = ntohs(tcph->window) <<
				     cm_node->tcp_cntxt.snd_wscale;

	if (cm_node->tcp_cntxt.snd_wnd > cm_node->tcp_cntxt.max_snd_wnd)
		cm_node->tcp_cntxt.max_snd_wnd = cm_node->tcp_cntxt.snd_wnd;
	return 0;
}

/*
 * active_open_err() will send reset() if flag set..
 * It will also send ABORT event.
 */
static void active_open_err(struct nes_cm_node *cm_node, struct sk_buff *skb,
			    int reset)
{
	cleanup_retrans_entry(cm_node);
	if (reset) {
		nes_debug(NES_DBG_CM, "ERROR active err called for cm_node=%p, "
			  "state=%d\n", cm_node, cm_node->state);
		add_ref_cm_node(cm_node);
		send_reset(cm_node, skb);
	} else {
		dev_kfree_skb_any(skb);
	}

	cm_node->state = NES_CM_STATE_CLOSED;
	create_event(cm_node, NES_CM_EVENT_ABORTED);
}

/*
 * passive_open_err() will either do a reset() or will free up the skb and
 * remove the cm_node.
 */
static void passive_open_err(struct nes_cm_node *cm_node, struct sk_buff *skb,
			     int reset)
{
	cleanup_retrans_entry(cm_node);
	cm_node->state = NES_CM_STATE_CLOSED;
	if (reset) {
		nes_debug(NES_DBG_CM, "passive_open_err sending RST for "
			  "cm_node=%p state =%d\n", cm_node, cm_node->state);
		send_reset(cm_node, skb);
	} else {
		dev_kfree_skb_any(skb);
		rem_ref_cm_node(cm_node->cm_core, cm_node);
	}
}

/*
 * free_retrans_entry() routines assumes that the retrans_list_lock has
 * been acquired before calling.
 */
static void free_retrans_entry(struct nes_cm_node *cm_node)
{
	struct nes_timer_entry *send_entry;

	send_entry = cm_node->send_entry;
	if (send_entry) {
		cm_node->send_entry = NULL;
		dev_kfree_skb_any(send_entry->skb);
		kfree(send_entry);
		rem_ref_cm_node(cm_node->cm_core, cm_node);
	}
}

static void cleanup_retrans_entry(struct nes_cm_node *cm_node)
{
	unsigned long flags;

	spin_lock_irqsave(&cm_node->retrans_list_lock, flags);
	free_retrans_entry(cm_node);
	spin_unlock_irqrestore(&cm_node->retrans_list_lock, flags);
}

/**
 * process_packet
 * Returns skb if to be freed, else it will return NULL if already used..
 */
static void process_packet(struct nes_cm_node *cm_node, struct sk_buff *skb,
			   struct nes_cm_core *cm_core)
{
	enum nes_tcpip_pkt_type pkt_type = NES_PKT_TYPE_UNKNOWN;
	struct tcphdr *tcph = tcp_hdr(skb);
	u32 fin_set = 0;
	int ret = 0;

	skb_pull(skb, ip_hdr(skb)->ihl << 2);

	nes_debug(NES_DBG_CM, "process_packet: cm_node=%p state =%d syn=%d "
		  "ack=%d rst=%d fin=%d\n", cm_node, cm_node->state, tcph->syn,
		  tcph->ack, tcph->rst, tcph->fin);

	if (tcph->rst) {
		pkt_type = NES_PKT_TYPE_RST;
	} else if (tcph->syn) {
		pkt_type = NES_PKT_TYPE_SYN;
		if (tcph->ack)
			pkt_type = NES_PKT_TYPE_SYNACK;
	} else if (tcph->ack) {
		pkt_type = NES_PKT_TYPE_ACK;
	}
	if (tcph->fin)
		fin_set = 1;

	switch (pkt_type) {
	case NES_PKT_TYPE_SYN:
		handle_syn_pkt(cm_node, skb, tcph);
		break;
	case NES_PKT_TYPE_SYNACK:
		handle_synack_pkt(cm_node, skb, tcph);
		break;
	case NES_PKT_TYPE_ACK:
		ret = handle_ack_pkt(cm_node, skb, tcph);
		if (fin_set && !ret)
			handle_fin_pkt(cm_node);
		break;
	case NES_PKT_TYPE_RST:
		handle_rst_pkt(cm_node, skb, tcph);
		break;
	default:
		if ((fin_set) && (!check_seq(cm_node, tcph, skb)))
			handle_fin_pkt(cm_node);
		drop_packet(skb);
		break;
	}
}

/**
 * mini_cm_listen - create a listen node with params
 */
static struct nes_cm_listener *mini_cm_listen(struct nes_cm_core *cm_core,
					      struct nes_vnic *nesvnic, struct nes_cm_info *cm_info)
{
	struct nes_cm_listener *listener;
	unsigned long flags;

	nes_debug(NES_DBG_CM, "Search for 0x%08x : 0x%04x\n",
		  cm_info->loc_addr, cm_info->loc_port);

	/* cannot have multiple matching listeners */
	listener = find_listener(cm_core, htonl(cm_info->loc_addr),
				 htons(cm_info->loc_port), NES_CM_LISTENER_EITHER_STATE);
	if (listener && listener->listener_state == NES_CM_LISTENER_ACTIVE_STATE) {
		/* find automatically incs ref count ??? */
		atomic_dec(&listener->ref_count);
		nes_debug(NES_DBG_CM, "Not creating listener since it already exists\n");
		return NULL;
	}

	if (!listener) {
		/* create a CM listen node (1/2 node to compare incoming traffic to) */
		listener = kzalloc(sizeof(*listener), GFP_ATOMIC);
		if (!listener) {
			nes_debug(NES_DBG_CM, "Not creating listener memory allocation failed\n");
			return NULL;
		}

		listener->loc_addr = htonl(cm_info->loc_addr);
		listener->loc_port = htons(cm_info->loc_port);
		listener->reused_node = 0;

		atomic_set(&listener->ref_count, 1);
	}
	/* pasive case */
	/* find already inc'ed the ref count */
	else {
		listener->reused_node = 1;
	}

	listener->cm_id = cm_info->cm_id;
	atomic_set(&listener->pend_accepts_cnt, 0);
	listener->cm_core = cm_core;
	listener->nesvnic = nesvnic;
	atomic_inc(&cm_core->node_cnt);

	listener->conn_type = cm_info->conn_type;
	listener->backlog = cm_info->backlog;
	listener->listener_state = NES_CM_LISTENER_ACTIVE_STATE;

	if (!listener->reused_node) {
		spin_lock_irqsave(&cm_core->listen_list_lock, flags);
		list_add(&listener->list, &cm_core->listen_list.list);
		spin_unlock_irqrestore(&cm_core->listen_list_lock, flags);
		atomic_inc(&cm_core->listen_node_cnt);
	}

	nes_debug(NES_DBG_CM, "Api - listen(): addr=0x%08X, port=0x%04x,"
		  " listener = %p, backlog = %d, cm_id = %p.\n",
		  cm_info->loc_addr, cm_info->loc_port,
		  listener, listener->backlog, listener->cm_id);

	return listener;
}


/**
 * mini_cm_connect - make a connection node with params
 */
static struct nes_cm_node *mini_cm_connect(struct nes_cm_core *cm_core,
					   struct nes_vnic *nesvnic, u16 private_data_len,
					   void *private_data, struct nes_cm_info *cm_info)
{
	int ret = 0;
	struct nes_cm_node *cm_node;
	struct nes_cm_listener *loopbackremotelistener;
	struct nes_cm_node *loopbackremotenode;
	struct nes_cm_info loopback_cm_info;
	u8 *start_buff;

	/* create a CM connection node */
	cm_node = make_cm_node(cm_core, nesvnic, cm_info, NULL);
	if (!cm_node)
		return NULL;

	/* set our node side to client (active) side */
	cm_node->tcp_cntxt.client = 1;
	cm_node->tcp_cntxt.rcv_wscale = NES_CM_DEFAULT_RCV_WND_SCALE;

	if (cm_info->loc_addr == cm_info->rem_addr) {
		loopbackremotelistener = find_listener(cm_core,
						       ntohl(nesvnic->local_ipaddr), cm_node->rem_port,
						       NES_CM_LISTENER_ACTIVE_STATE);
		if (loopbackremotelistener == NULL) {
			create_event(cm_node, NES_CM_EVENT_ABORTED);
		} else {
			loopback_cm_info = *cm_info;
			loopback_cm_info.loc_port = cm_info->rem_port;
			loopback_cm_info.rem_port = cm_info->loc_port;
			loopback_cm_info.cm_id = loopbackremotelistener->cm_id;
			loopbackremotenode = make_cm_node(cm_core, nesvnic,
							  &loopback_cm_info, loopbackremotelistener);
			if (!loopbackremotenode) {
				rem_ref_cm_node(cm_node->cm_core, cm_node);
				return NULL;
			}
			atomic_inc(&cm_loopbacks);
			loopbackremotenode->loopbackpartner = cm_node;
			loopbackremotenode->tcp_cntxt.rcv_wscale =
				NES_CM_DEFAULT_RCV_WND_SCALE;
			cm_node->loopbackpartner = loopbackremotenode;
			memcpy(loopbackremotenode->mpa_frame_buf, private_data,
			       private_data_len);
			loopbackremotenode->mpa_frame_size = private_data_len;

			/* we are done handling this state. */
			/* set node to a TSA state */
			cm_node->state = NES_CM_STATE_TSA;
			cm_node->tcp_cntxt.rcv_nxt =
				loopbackremotenode->tcp_cntxt.loc_seq_num;
			loopbackremotenode->tcp_cntxt.rcv_nxt =
				cm_node->tcp_cntxt.loc_seq_num;
			cm_node->tcp_cntxt.max_snd_wnd =
				loopbackremotenode->tcp_cntxt.rcv_wnd;
			loopbackremotenode->tcp_cntxt.max_snd_wnd =
				cm_node->tcp_cntxt.rcv_wnd;
			cm_node->tcp_cntxt.snd_wnd =
				loopbackremotenode->tcp_cntxt.rcv_wnd;
			loopbackremotenode->tcp_cntxt.snd_wnd =
				cm_node->tcp_cntxt.rcv_wnd;
			cm_node->tcp_cntxt.snd_wscale =
				loopbackremotenode->tcp_cntxt.rcv_wscale;
			loopbackremotenode->tcp_cntxt.snd_wscale =
				cm_node->tcp_cntxt.rcv_wscale;
			loopbackremotenode->state = NES_CM_STATE_MPAREQ_RCVD;
			create_event(loopbackremotenode, NES_CM_EVENT_MPA_REQ);
		}
		return cm_node;
	}

	start_buff = &cm_node->mpa_frame_buf[0] + sizeof(struct ietf_mpa_v2);
	cm_node->mpa_frame_size = private_data_len;

	memcpy(start_buff, private_data, private_data_len);

	/* send a syn and goto syn sent state */
	cm_node->state = NES_CM_STATE_SYN_SENT;
	ret = send_syn(cm_node, 0, NULL);

	if (ret) {
		/* error in sending the syn free up the cm_node struct */
		nes_debug(NES_DBG_CM, "Api - connect() FAILED: dest "
			  "addr=0x%08X, port=0x%04x, cm_node=%p, cm_id = %p.\n",
			  cm_node->rem_addr, cm_node->rem_port, cm_node,
			  cm_node->cm_id);
		rem_ref_cm_node(cm_node->cm_core, cm_node);
		cm_node = NULL;
	}

	if (cm_node) {
		nes_debug(NES_DBG_CM, "Api - connect(): dest addr=0x%08X,"
			  "port=0x%04x, cm_node=%p, cm_id = %p.\n",
			  cm_node->rem_addr, cm_node->rem_port, cm_node,
			  cm_node->cm_id);
	}

	return cm_node;
}


/**
 * mini_cm_accept - accept a connection
 * This function is never called
 */
static int mini_cm_accept(struct nes_cm_core *cm_core, struct nes_cm_node *cm_node)
{
	return 0;
}


/**
 * mini_cm_reject - reject and teardown a connection
 */
static int mini_cm_reject(struct nes_cm_core *cm_core, struct nes_cm_node *cm_node)
{
	int ret = 0;
	int err = 0;
	int passive_state;
	struct nes_cm_event event;
	struct iw_cm_id *cm_id = cm_node->cm_id;
	struct nes_cm_node *loopback = cm_node->loopbackpartner;

	nes_debug(NES_DBG_CM, "%s cm_node=%p type=%d state=%d\n",
		  __func__, cm_node, cm_node->tcp_cntxt.client, cm_node->state);

	if (cm_node->tcp_cntxt.client)
		return ret;
	cleanup_retrans_entry(cm_node);

	if (!loopback) {
		passive_state = atomic_add_return(1, &cm_node->passive_state);
		if (passive_state == NES_SEND_RESET_EVENT) {
			cm_node->state = NES_CM_STATE_CLOSED;
			rem_ref_cm_node(cm_core, cm_node);
		} else {
			if (cm_node->state == NES_CM_STATE_LISTENER_DESTROYED) {
				rem_ref_cm_node(cm_core, cm_node);
			} else {
				ret = send_mpa_reject(cm_node);
				if (ret) {
					cm_node->state = NES_CM_STATE_CLOSED;
					err = send_reset(cm_node, NULL);
					if (err)
						WARN_ON(1);
				} else {
					cm_id->add_ref(cm_id);
				}
			}
		}
	} else {
		cm_node->cm_id = NULL;
		if (cm_node->state == NES_CM_STATE_LISTENER_DESTROYED) {
			rem_ref_cm_node(cm_core, cm_node);
			rem_ref_cm_node(cm_core, loopback);
		} else {
			event.cm_node = loopback;
			event.cm_info.rem_addr = loopback->rem_addr;
			event.cm_info.loc_addr = loopback->loc_addr;
			event.cm_info.rem_port = loopback->rem_port;
			event.cm_info.loc_port = loopback->loc_port;
			event.cm_info.cm_id = loopback->cm_id;
			cm_event_mpa_reject(&event);
			rem_ref_cm_node(cm_core, cm_node);
			loopback->state = NES_CM_STATE_CLOSING;

			cm_id = loopback->cm_id;
			rem_ref_cm_node(cm_core, loopback);
			cm_id->rem_ref(cm_id);
		}
	}

	return ret;
}


/**
 * mini_cm_close
 */
static int mini_cm_close(struct nes_cm_core *cm_core, struct nes_cm_node *cm_node)
{
	int ret = 0;

	if (!cm_core || !cm_node)
		return -EINVAL;

	switch (cm_node->state) {
	case NES_CM_STATE_SYN_RCVD:
	case NES_CM_STATE_SYN_SENT:
	case NES_CM_STATE_ONE_SIDE_ESTABLISHED:
	case NES_CM_STATE_ESTABLISHED:
	case NES_CM_STATE_ACCEPTING:
	case NES_CM_STATE_MPAREQ_SENT:
	case NES_CM_STATE_MPAREQ_RCVD:
		cleanup_retrans_entry(cm_node);
		send_reset(cm_node, NULL);
		break;
	case NES_CM_STATE_CLOSE_WAIT:
		cm_node->state = NES_CM_STATE_LAST_ACK;
		send_fin(cm_node, NULL);
		break;
	case NES_CM_STATE_FIN_WAIT1:
	case NES_CM_STATE_FIN_WAIT2:
	case NES_CM_STATE_LAST_ACK:
	case NES_CM_STATE_TIME_WAIT:
	case NES_CM_STATE_CLOSING:
		ret = -1;
		break;
	case NES_CM_STATE_LISTENING:
		cleanup_retrans_entry(cm_node);
		send_reset(cm_node, NULL);
		break;
	case NES_CM_STATE_MPAREJ_RCVD:
	case NES_CM_STATE_UNKNOWN:
	case NES_CM_STATE_INITED:
	case NES_CM_STATE_CLOSED:
	case NES_CM_STATE_LISTENER_DESTROYED:
		ret = rem_ref_cm_node(cm_core, cm_node);
		break;
	case NES_CM_STATE_TSA:
		if (cm_node->send_entry)
			printk(KERN_ERR "ERROR Close got called from STATE_TSA "
			       "send_entry=%p\n", cm_node->send_entry);
		ret = rem_ref_cm_node(cm_core, cm_node);
		break;
	}
	return ret;
}


/**
 * recv_pkt - recv an ETHERNET packet, and process it through CM
 * node state machine
 */
static int mini_cm_recv_pkt(struct nes_cm_core *cm_core,
			    struct nes_vnic *nesvnic, struct sk_buff *skb)
{
	struct nes_cm_node *cm_node = NULL;
	struct nes_cm_listener *listener = NULL;
	struct iphdr *iph;
	struct tcphdr *tcph;
	struct nes_cm_info nfo;
	int skb_handled = 1;
	__be32 tmp_daddr, tmp_saddr;

	if (!skb)
		return 0;
	if (skb->len < sizeof(struct iphdr) + sizeof(struct tcphdr))
		return 0;

	iph = (struct iphdr *)skb->data;
	tcph = (struct tcphdr *)(skb->data + sizeof(struct iphdr));

	nfo.loc_addr = ntohl(iph->daddr);
	nfo.loc_port = ntohs(tcph->dest);
	nfo.rem_addr = ntohl(iph->saddr);
	nfo.rem_port = ntohs(tcph->source);

	tmp_daddr = cpu_to_be32(iph->daddr);
	tmp_saddr = cpu_to_be32(iph->saddr);

	nes_debug(NES_DBG_CM, "Received packet: dest=%pI4:0x%04X src=%pI4:0x%04X\n",
		  &tmp_daddr, tcph->dest, &tmp_saddr, tcph->source);

	do {
		cm_node = find_node(cm_core,
				    nfo.rem_port, nfo.rem_addr,
				    nfo.loc_port, nfo.loc_addr);

		if (!cm_node) {
			/* Only type of packet accepted are for */
			/* the PASSIVE open (syn only) */
			if ((!tcph->syn) || (tcph->ack)) {
				skb_handled = 0;
				break;
			}
			listener = find_listener(cm_core, nfo.loc_addr,
						 nfo.loc_port,
						 NES_CM_LISTENER_ACTIVE_STATE);
			if (!listener) {
				nfo.cm_id = NULL;
				nfo.conn_type = 0;
				nes_debug(NES_DBG_CM, "Unable to find listener for the pkt\n");
				skb_handled = 0;
				break;
			}
			nfo.cm_id = listener->cm_id;
			nfo.conn_type = listener->conn_type;
			cm_node = make_cm_node(cm_core, nesvnic, &nfo,
					       listener);
			if (!cm_node) {
				nes_debug(NES_DBG_CM, "Unable to allocate "
					  "node\n");
				cm_packets_dropped++;
				atomic_dec(&listener->ref_count);
				dev_kfree_skb_any(skb);
				break;
			}
			if (!tcph->rst && !tcph->fin) {
				cm_node->state = NES_CM_STATE_LISTENING;
			} else {
				cm_packets_dropped++;
				rem_ref_cm_node(cm_core, cm_node);
				dev_kfree_skb_any(skb);
				break;
			}
			add_ref_cm_node(cm_node);
		} else if (cm_node->state == NES_CM_STATE_TSA) {
			if (cm_node->nesqp->pau_mode)
				nes_queue_mgt_skbs(skb, nesvnic, cm_node->nesqp);
			else {
				rem_ref_cm_node(cm_core, cm_node);
				atomic_inc(&cm_accel_dropped_pkts);
				dev_kfree_skb_any(skb);
			}
			break;
		}
		skb_reset_network_header(skb);
		skb_set_transport_header(skb, sizeof(*tcph));
		skb->len = ntohs(iph->tot_len);
		process_packet(cm_node, skb, cm_core);
		rem_ref_cm_node(cm_core, cm_node);
	} while (0);
	return skb_handled;
}


/**
 * nes_cm_alloc_core - allocate a top level instance of a cm core
 */
static struct nes_cm_core *nes_cm_alloc_core(void)
{
	struct nes_cm_core *cm_core;

	/* setup the CM core */
	/* alloc top level core control structure */
	cm_core = kzalloc(sizeof(*cm_core), GFP_KERNEL);
	if (!cm_core)
		return NULL;

	INIT_LIST_HEAD(&cm_core->connected_nodes);
	init_timer(&cm_core->tcp_timer);
	cm_core->tcp_timer.function = nes_cm_timer_tick;

	cm_core->mtu = NES_CM_DEFAULT_MTU;
	cm_core->state = NES_CM_STATE_INITED;
	cm_core->free_tx_pkt_max = NES_CM_DEFAULT_FREE_PKTS;

	atomic_set(&cm_core->events_posted, 0);

	cm_core->api = &nes_cm_api;

	spin_lock_init(&cm_core->ht_lock);
	spin_lock_init(&cm_core->listen_list_lock);

	INIT_LIST_HEAD(&cm_core->listen_list.list);

	nes_debug(NES_DBG_CM, "Init CM Core completed -- cm_core=%p\n", cm_core);

	nes_debug(NES_DBG_CM, "Enable QUEUE EVENTS\n");
	cm_core->event_wq = create_singlethread_workqueue("nesewq");
	cm_core->post_event = nes_cm_post_event;
	nes_debug(NES_DBG_CM, "Enable QUEUE DISCONNECTS\n");
	cm_core->disconn_wq = create_singlethread_workqueue("nesdwq");

	print_core(cm_core);
	return cm_core;
}


/**
 * mini_cm_dealloc_core - deallocate a top level instance of a cm core
 */
static int mini_cm_dealloc_core(struct nes_cm_core *cm_core)
{
	nes_debug(NES_DBG_CM, "De-Alloc CM Core (%p)\n", cm_core);

	if (!cm_core)
		return -EINVAL;

	barrier();

	if (timer_pending(&cm_core->tcp_timer))
		del_timer(&cm_core->tcp_timer);

	destroy_workqueue(cm_core->event_wq);
	destroy_workqueue(cm_core->disconn_wq);
	nes_debug(NES_DBG_CM, "\n");
	kfree(cm_core);

	return 0;
}


/**
 * mini_cm_get
 */
static int mini_cm_get(struct nes_cm_core *cm_core)
{
	return cm_core->state;
}


/**
 * mini_cm_set
 */
static int mini_cm_set(struct nes_cm_core *cm_core, u32 type, u32 value)
{
	int ret = 0;

	switch (type) {
	case NES_CM_SET_PKT_SIZE:
		cm_core->mtu = value;
		break;
	case NES_CM_SET_FREE_PKT_Q_SIZE:
		cm_core->free_tx_pkt_max = value;
		break;
	default:
		/* unknown set option */
		ret = -EINVAL;
	}

	return ret;
}


/**
 * nes_cm_init_tsa_conn setup HW; MPA frames must be
 * successfully exchanged when this is called
 */
static int nes_cm_init_tsa_conn(struct nes_qp *nesqp, struct nes_cm_node *cm_node)
{
	int ret = 0;

	if (!nesqp)
		return -EINVAL;

	nesqp->nesqp_context->misc |= cpu_to_le32(NES_QPCONTEXT_MISC_IPV4 |
						  NES_QPCONTEXT_MISC_NO_NAGLE | NES_QPCONTEXT_MISC_DO_NOT_FRAG |
						  NES_QPCONTEXT_MISC_DROS);

	if (cm_node->tcp_cntxt.snd_wscale || cm_node->tcp_cntxt.rcv_wscale)
		nesqp->nesqp_context->misc |= cpu_to_le32(NES_QPCONTEXT_MISC_WSCALE);

	nesqp->nesqp_context->misc2 |= cpu_to_le32(64 << NES_QPCONTEXT_MISC2_TTL_SHIFT);

	nesqp->nesqp_context->mss |= cpu_to_le32(((u32)cm_node->tcp_cntxt.mss) << 16);

	nesqp->nesqp_context->tcp_state_flow_label |= cpu_to_le32(
		(u32)NES_QPCONTEXT_TCPSTATE_EST << NES_QPCONTEXT_TCPFLOW_TCP_STATE_SHIFT);

	nesqp->nesqp_context->pd_index_wscale |= cpu_to_le32(
		(cm_node->tcp_cntxt.snd_wscale << NES_QPCONTEXT_PDWSCALE_SND_WSCALE_SHIFT) &
		NES_QPCONTEXT_PDWSCALE_SND_WSCALE_MASK);

	nesqp->nesqp_context->pd_index_wscale |= cpu_to_le32(
		(cm_node->tcp_cntxt.rcv_wscale << NES_QPCONTEXT_PDWSCALE_RCV_WSCALE_SHIFT) &
		NES_QPCONTEXT_PDWSCALE_RCV_WSCALE_MASK);

	nesqp->nesqp_context->keepalive = cpu_to_le32(0x80);
	nesqp->nesqp_context->ts_recent = 0;
	nesqp->nesqp_context->ts_age = 0;
	nesqp->nesqp_context->snd_nxt = cpu_to_le32(cm_node->tcp_cntxt.loc_seq_num);
	nesqp->nesqp_context->snd_wnd = cpu_to_le32(cm_node->tcp_cntxt.snd_wnd);
	nesqp->nesqp_context->rcv_nxt = cpu_to_le32(cm_node->tcp_cntxt.rcv_nxt);
	nesqp->nesqp_context->rcv_wnd = cpu_to_le32(cm_node->tcp_cntxt.rcv_wnd <<
						    cm_node->tcp_cntxt.rcv_wscale);
	nesqp->nesqp_context->snd_max = cpu_to_le32(cm_node->tcp_cntxt.loc_seq_num);
	nesqp->nesqp_context->snd_una = cpu_to_le32(cm_node->tcp_cntxt.loc_seq_num);
	nesqp->nesqp_context->srtt = 0;
	nesqp->nesqp_context->rttvar = cpu_to_le32(0x6);
	nesqp->nesqp_context->ssthresh = cpu_to_le32(0x3FFFC000);
	nesqp->nesqp_context->cwnd = cpu_to_le32(2 * cm_node->tcp_cntxt.mss);
	nesqp->nesqp_context->snd_wl1 = cpu_to_le32(cm_node->tcp_cntxt.rcv_nxt);
	nesqp->nesqp_context->snd_wl2 = cpu_to_le32(cm_node->tcp_cntxt.loc_seq_num);
	nesqp->nesqp_context->max_snd_wnd = cpu_to_le32(cm_node->tcp_cntxt.max_snd_wnd);

	nes_debug(NES_DBG_CM, "QP%u: rcv_nxt = 0x%08X, snd_nxt = 0x%08X,"
		  " Setting MSS to %u, PDWscale = 0x%08X, rcv_wnd = %u, context misc = 0x%08X.\n",
		  nesqp->hwqp.qp_id, le32_to_cpu(nesqp->nesqp_context->rcv_nxt),
		  le32_to_cpu(nesqp->nesqp_context->snd_nxt),
		  cm_node->tcp_cntxt.mss, le32_to_cpu(nesqp->nesqp_context->pd_index_wscale),
		  le32_to_cpu(nesqp->nesqp_context->rcv_wnd),
		  le32_to_cpu(nesqp->nesqp_context->misc));
	nes_debug(NES_DBG_CM, "  snd_wnd  = 0x%08X.\n", le32_to_cpu(nesqp->nesqp_context->snd_wnd));
	nes_debug(NES_DBG_CM, "  snd_cwnd = 0x%08X.\n", le32_to_cpu(nesqp->nesqp_context->cwnd));
	nes_debug(NES_DBG_CM, "  max_swnd = 0x%08X.\n", le32_to_cpu(nesqp->nesqp_context->max_snd_wnd));

	nes_debug(NES_DBG_CM, "Change cm_node state to TSA\n");
	cm_node->state = NES_CM_STATE_TSA;

	return ret;
}


/**
 * nes_cm_disconn
 */
int nes_cm_disconn(struct nes_qp *nesqp)
{
	struct disconn_work *work;

	work = kzalloc(sizeof *work, GFP_ATOMIC);
	if (!work)
		return -ENOMEM;  /* Timer will clean up */

	nes_add_ref(&nesqp->ibqp);
	work->nesqp = nesqp;
	INIT_WORK(&work->work, nes_disconnect_worker);
	queue_work(g_cm_core->disconn_wq, &work->work);
	return 0;
}


/**
 * nes_disconnect_worker
 */
static void nes_disconnect_worker(struct work_struct *work)
{
	struct disconn_work *dwork = container_of(work, struct disconn_work, work);
	struct nes_qp *nesqp = dwork->nesqp;

	kfree(dwork);
	nes_debug(NES_DBG_CM, "processing AEQE id 0x%04X for QP%u.\n",
		  nesqp->last_aeq, nesqp->hwqp.qp_id);
	nes_cm_disconn_true(nesqp);
	nes_rem_ref(&nesqp->ibqp);
}


/**
 * nes_cm_disconn_true
 */
static int nes_cm_disconn_true(struct nes_qp *nesqp)
{
	unsigned long flags;
	int ret = 0;
	struct iw_cm_id *cm_id;
	struct iw_cm_event cm_event;
	struct nes_vnic *nesvnic;
	u16 last_ae;
	u8 original_hw_tcp_state;
	u8 original_ibqp_state;
	int disconn_status = 0;
	int issue_disconn = 0;
	int issue_close = 0;
	int issue_flush = 0;
	u32 flush_q = NES_CQP_FLUSH_RQ;
	struct ib_event ibevent;

	if (!nesqp) {
		nes_debug(NES_DBG_CM, "disconnect_worker nesqp is NULL\n");
		return -1;
	}

	spin_lock_irqsave(&nesqp->lock, flags);
	cm_id = nesqp->cm_id;
	/* make sure we havent already closed this connection */
	if (!cm_id) {
		nes_debug(NES_DBG_CM, "QP%u disconnect_worker cmid is NULL\n",
			  nesqp->hwqp.qp_id);
		spin_unlock_irqrestore(&nesqp->lock, flags);
		return -1;
	}

	nesvnic = to_nesvnic(nesqp->ibqp.device);
	nes_debug(NES_DBG_CM, "Disconnecting QP%u\n", nesqp->hwqp.qp_id);

	original_hw_tcp_state = nesqp->hw_tcp_state;
	original_ibqp_state = nesqp->ibqp_state;
	last_ae = nesqp->last_aeq;

	if (nesqp->term_flags) {
		issue_disconn = 1;
		issue_close = 1;
		nesqp->cm_id = NULL;
		del_timer(&nesqp->terminate_timer);
		if (nesqp->flush_issued == 0) {
			nesqp->flush_issued = 1;
			issue_flush = 1;
		}
	} else if ((original_hw_tcp_state == NES_AEQE_TCP_STATE_CLOSE_WAIT) ||
			((original_ibqp_state == IB_QPS_RTS) &&
			(last_ae == NES_AEQE_AEID_LLP_CONNECTION_RESET))) {
		issue_disconn = 1;
		if (last_ae == NES_AEQE_AEID_LLP_CONNECTION_RESET)
			disconn_status = -ECONNRESET;
	}

	if (((original_hw_tcp_state == NES_AEQE_TCP_STATE_CLOSED) ||
		 (original_hw_tcp_state == NES_AEQE_TCP_STATE_TIME_WAIT) ||
		 (last_ae == NES_AEQE_AEID_RDMAP_ROE_BAD_LLP_CLOSE) ||
		 (last_ae == NES_AEQE_AEID_LLP_CONNECTION_RESET))) {
		issue_close = 1;
		nesqp->cm_id = NULL;
		if (nesqp->flush_issued == 0) {
			nesqp->flush_issued = 1;
			issue_flush = 1;
		}
	}

	spin_unlock_irqrestore(&nesqp->lock, flags);

	if ((issue_flush) && (nesqp->destroyed == 0)) {
		/* Flush the queue(s) */
		if (nesqp->hw_iwarp_state >= NES_AEQE_IWARP_STATE_TERMINATE)
			flush_q |= NES_CQP_FLUSH_SQ;
		flush_wqes(nesvnic->nesdev, nesqp, flush_q, 1);

		if (nesqp->term_flags) {
			ibevent.device = nesqp->ibqp.device;
			ibevent.event = nesqp->terminate_eventtype;
			ibevent.element.qp = &nesqp->ibqp;
			nesqp->ibqp.event_handler(&ibevent, nesqp->ibqp.qp_context);
		}
	}

	if ((cm_id) && (cm_id->event_handler)) {
		if (issue_disconn) {
			atomic_inc(&cm_disconnects);
			cm_event.event = IW_CM_EVENT_DISCONNECT;
			cm_event.status = disconn_status;
			cm_event.local_addr = cm_id->local_addr;
			cm_event.remote_addr = cm_id->remote_addr;
			cm_event.private_data = NULL;
			cm_event.private_data_len = 0;

			nes_debug(NES_DBG_CM, "Generating a CM Disconnect Event"
				  " for  QP%u, SQ Head = %u, SQ Tail = %u. "
				  "cm_id = %p, refcount = %u.\n",
				  nesqp->hwqp.qp_id, nesqp->hwqp.sq_head,
				  nesqp->hwqp.sq_tail, cm_id,
				  atomic_read(&nesqp->refcount));

			ret = cm_id->event_handler(cm_id, &cm_event);
			if (ret)
				nes_debug(NES_DBG_CM, "OFA CM event_handler "
					  "returned, ret=%d\n", ret);
		}

		if (issue_close) {
			atomic_inc(&cm_closes);
			nes_disconnect(nesqp, 1);

			cm_id->provider_data = nesqp;
			/* Send up the close complete event */
			cm_event.event = IW_CM_EVENT_CLOSE;
			cm_event.status = 0;
			cm_event.provider_data = cm_id->provider_data;
			cm_event.local_addr = cm_id->local_addr;
			cm_event.remote_addr = cm_id->remote_addr;
			cm_event.private_data = NULL;
			cm_event.private_data_len = 0;

			ret = cm_id->event_handler(cm_id, &cm_event);
			if (ret)
				nes_debug(NES_DBG_CM, "OFA CM event_handler returned, ret=%d\n", ret);

			cm_id->rem_ref(cm_id);
		}
	}

	return 0;
}


/**
 * nes_disconnect
 */
static int nes_disconnect(struct nes_qp *nesqp, int abrupt)
{
	int ret = 0;
	struct nes_vnic *nesvnic;
	struct nes_device *nesdev;
	struct nes_ib_device *nesibdev;

	nesvnic = to_nesvnic(nesqp->ibqp.device);
	if (!nesvnic)
		return -EINVAL;

	nesdev = nesvnic->nesdev;
	nesibdev = nesvnic->nesibdev;

	nes_debug(NES_DBG_CM, "netdev refcnt = %u.\n",
			netdev_refcnt_read(nesvnic->netdev));

	if (nesqp->active_conn) {

		/* indicate this connection is NOT active */
		nesqp->active_conn = 0;
	} else {
		/* Need to free the Last Streaming Mode Message */
		if (nesqp->ietf_frame) {
			if (nesqp->lsmm_mr)
				nesibdev->ibdev.dereg_mr(nesqp->lsmm_mr);
			pci_free_consistent(nesdev->pcidev,
					    nesqp->private_data_len + nesqp->ietf_frame_size,
					    nesqp->ietf_frame, nesqp->ietf_frame_pbase);
		}
	}

	/* close the CM node down if it is still active */
	if (nesqp->cm_node) {
		nes_debug(NES_DBG_CM, "Call close API\n");

		g_cm_core->api->close(g_cm_core, nesqp->cm_node);
	}

	return ret;
}


/**
 * nes_accept
 */
int nes_accept(struct iw_cm_id *cm_id, struct iw_cm_conn_param *conn_param)
{
	u64 u64temp;
	struct ib_qp *ibqp;
	struct nes_qp *nesqp;
	struct nes_vnic *nesvnic;
	struct nes_device *nesdev;
	struct nes_cm_node *cm_node;
	struct nes_adapter *adapter;
	struct ib_qp_attr attr;
	struct iw_cm_event cm_event;
	struct nes_hw_qp_wqe *wqe;
	struct nes_v4_quad nes_quad;
	u32 crc_value;
	int ret;
	int passive_state;
	struct nes_ib_device *nesibdev;
	struct ib_mr *ibmr = NULL;
	struct ib_phys_buf ibphysbuf;
	struct nes_pd *nespd;
	u64 tagged_offset;
	u8 mpa_frame_offset = 0;
	struct ietf_mpa_v2 *mpa_v2_frame;
	u8 start_addr = 0;
	u8 *start_ptr = &start_addr;
	u8 **start_buff = &start_ptr;
	u16 buff_len = 0;

	ibqp = nes_get_qp(cm_id->device, conn_param->qpn);
	if (!ibqp)
		return -EINVAL;

	/* get all our handles */
	nesqp = to_nesqp(ibqp);
	nesvnic = to_nesvnic(nesqp->ibqp.device);
	nesdev = nesvnic->nesdev;
	adapter = nesdev->nesadapter;

	cm_node = (struct nes_cm_node *)cm_id->provider_data;
	nes_debug(NES_DBG_CM, "nes_accept: cm_node= %p nesvnic=%p, netdev=%p,"
		"%s\n", cm_node, nesvnic, nesvnic->netdev,
		nesvnic->netdev->name);

	if (NES_CM_STATE_LISTENER_DESTROYED == cm_node->state) {
		if (cm_node->loopbackpartner)
			rem_ref_cm_node(cm_node->cm_core, cm_node->loopbackpartner);
		rem_ref_cm_node(cm_node->cm_core, cm_node);
		return -EINVAL;
	}

	passive_state = atomic_add_return(1, &cm_node->passive_state);
	if (passive_state == NES_SEND_RESET_EVENT) {
		rem_ref_cm_node(cm_node->cm_core, cm_node);
		return -ECONNRESET;
	}

	/* associate the node with the QP */
	nesqp->cm_node = (void *)cm_node;
	cm_node->nesqp = nesqp;

	nes_debug(NES_DBG_CM, "QP%u, cm_node=%p, jiffies = %lu listener = %p\n",
		nesqp->hwqp.qp_id, cm_node, jiffies, cm_node->listener);
	atomic_inc(&cm_accepts);

	nes_debug(NES_DBG_CM, "netdev refcnt = %u.\n",
			netdev_refcnt_read(nesvnic->netdev));

	nesqp->ietf_frame_size = sizeof(struct ietf_mpa_v2);
	/* allocate the ietf frame and space for private data */
	nesqp->ietf_frame = pci_alloc_consistent(nesdev->pcidev,
						 nesqp->ietf_frame_size + conn_param->private_data_len,
						 &nesqp->ietf_frame_pbase);

	if (!nesqp->ietf_frame) {
		nes_debug(NES_DBG_CM, "Unable to allocate memory for private data\n");
		return -ENOMEM;
	}
	mpa_v2_frame = (struct ietf_mpa_v2 *)nesqp->ietf_frame;

	if (cm_node->mpa_frame_rev == IETF_MPA_V1)
		mpa_frame_offset = 4;

	memcpy(mpa_v2_frame->priv_data, conn_param->private_data,
	       conn_param->private_data_len);

	cm_build_mpa_frame(cm_node, start_buff, &buff_len, nesqp->ietf_frame, MPA_KEY_REPLY);
	nesqp->private_data_len = conn_param->private_data_len;

	/* setup our first outgoing iWarp send WQE (the IETF frame response) */
	wqe = &nesqp->hwqp.sq_vbase[0];

	if (cm_id->remote_addr.sin_addr.s_addr !=
	    cm_id->local_addr.sin_addr.s_addr) {
		u64temp = (unsigned long)nesqp;
		nesibdev = nesvnic->nesibdev;
		nespd = nesqp->nespd;
		ibphysbuf.addr = nesqp->ietf_frame_pbase + mpa_frame_offset;
		ibphysbuf.size = buff_len;
		tagged_offset = (u64)(unsigned long)*start_buff;
		ibmr = nesibdev->ibdev.reg_phys_mr((struct ib_pd *)nespd,
						   &ibphysbuf, 1,
						   IB_ACCESS_LOCAL_WRITE,
						   &tagged_offset);
		if (!ibmr) {
			nes_debug(NES_DBG_CM, "Unable to register memory region"
				  "for lSMM for cm_node = %p \n",
				  cm_node);
			pci_free_consistent(nesdev->pcidev,
					    nesqp->private_data_len + nesqp->ietf_frame_size,
					    nesqp->ietf_frame, nesqp->ietf_frame_pbase);
			return -ENOMEM;
		}

		ibmr->pd = &nespd->ibpd;
		ibmr->device = nespd->ibpd.device;
		nesqp->lsmm_mr = ibmr;

		u64temp |= NES_SW_CONTEXT_ALIGN >> 1;
		set_wqe_64bit_value(wqe->wqe_words,
				    NES_IWARP_SQ_WQE_COMP_CTX_LOW_IDX,
				    u64temp);
		wqe->wqe_words[NES_IWARP_SQ_WQE_MISC_IDX] =
			cpu_to_le32(NES_IWARP_SQ_WQE_STREAMING |
				    NES_IWARP_SQ_WQE_WRPDU);
		wqe->wqe_words[NES_IWARP_SQ_WQE_TOTAL_PAYLOAD_IDX] =
			cpu_to_le32(buff_len);
		set_wqe_64bit_value(wqe->wqe_words,
				    NES_IWARP_SQ_WQE_FRAG0_LOW_IDX,
				    (u64)(unsigned long)(*start_buff));
		wqe->wqe_words[NES_IWARP_SQ_WQE_LENGTH0_IDX] =
			cpu_to_le32(buff_len);
		wqe->wqe_words[NES_IWARP_SQ_WQE_STAG0_IDX] = ibmr->lkey;
		if (nesqp->sq_kmapped) {
			nesqp->sq_kmapped = 0;
			kunmap(nesqp->page);
		}

		nesqp->nesqp_context->ird_ord_sizes |=
			cpu_to_le32(NES_QPCONTEXT_ORDIRD_LSMM_PRESENT |
				    NES_QPCONTEXT_ORDIRD_WRPDU);
	} else {
		nesqp->nesqp_context->ird_ord_sizes |=
			cpu_to_le32(NES_QPCONTEXT_ORDIRD_WRPDU);
	}
	nesqp->skip_lsmm = 1;


	/* Cache the cm_id in the qp */
	nesqp->cm_id = cm_id;
	cm_node->cm_id = cm_id;

	/*  nesqp->cm_node = (void *)cm_id->provider_data; */
	cm_id->provider_data = nesqp;
	nesqp->active_conn = 0;

	if (cm_node->state == NES_CM_STATE_TSA)
		nes_debug(NES_DBG_CM, "Already state = TSA for cm_node=%p\n",
			  cm_node);

	nes_cm_init_tsa_conn(nesqp, cm_node);

	nesqp->nesqp_context->tcpPorts[0] =
		cpu_to_le16(ntohs(cm_id->local_addr.sin_port));
	nesqp->nesqp_context->tcpPorts[1] =
		cpu_to_le16(ntohs(cm_id->remote_addr.sin_port));

	if (ipv4_is_loopback(cm_id->remote_addr.sin_addr.s_addr))
		nesqp->nesqp_context->ip0 =
			cpu_to_le32(ntohl(nesvnic->local_ipaddr));
	else
		nesqp->nesqp_context->ip0 =
			cpu_to_le32(ntohl(cm_id->remote_addr.sin_addr.s_addr));

	nesqp->nesqp_context->misc2 |= cpu_to_le32(
		(u32)PCI_FUNC(nesdev->pcidev->devfn) <<
		NES_QPCONTEXT_MISC2_SRC_IP_SHIFT);

	nesqp->nesqp_context->arp_index_vlan |=
		cpu_to_le32(nes_arp_table(nesdev,
					  le32_to_cpu(nesqp->nesqp_context->ip0), NULL,
					  NES_ARP_RESOLVE) << 16);

	nesqp->nesqp_context->ts_val_delta = cpu_to_le32(
		jiffies - nes_read_indexed(nesdev, NES_IDX_TCP_NOW));

	nesqp->nesqp_context->ird_index = cpu_to_le32(nesqp->hwqp.qp_id);

	nesqp->nesqp_context->ird_ord_sizes |= cpu_to_le32(
		((u32)1 << NES_QPCONTEXT_ORDIRD_IWARP_MODE_SHIFT));
	nesqp->nesqp_context->ird_ord_sizes |=
		cpu_to_le32((u32)conn_param->ord);

	memset(&nes_quad, 0, sizeof(nes_quad));
	nes_quad.DstIpAdrIndex =
		cpu_to_le32((u32)PCI_FUNC(nesdev->pcidev->devfn) << 24);
	if (ipv4_is_loopback(cm_id->remote_addr.sin_addr.s_addr))
		nes_quad.SrcIpadr = nesvnic->local_ipaddr;
	else
		nes_quad.SrcIpadr = cm_id->remote_addr.sin_addr.s_addr;
	nes_quad.TcpPorts[0] = cm_id->remote_addr.sin_port;
	nes_quad.TcpPorts[1] = cm_id->local_addr.sin_port;

	/* Produce hash key */
	crc_value = get_crc_value(&nes_quad);
	nesqp->hte_index = cpu_to_be32(crc_value ^ 0xffffffff);
	nes_debug(NES_DBG_CM, "HTE Index = 0x%08X, CRC = 0x%08X\n",
		  nesqp->hte_index, nesqp->hte_index & adapter->hte_index_mask);

	nesqp->hte_index &= adapter->hte_index_mask;
	nesqp->nesqp_context->hte_index = cpu_to_le32(nesqp->hte_index);

	cm_node->cm_core->api->accelerated(cm_node->cm_core, cm_node);

	nes_debug(NES_DBG_CM, "QP%u, Destination IP = 0x%08X:0x%04X, local = "
		  "0x%08X:0x%04X, rcv_nxt=0x%08X, snd_nxt=0x%08X, mpa + "
		  "private data length=%u.\n", nesqp->hwqp.qp_id,
		  ntohl(cm_id->remote_addr.sin_addr.s_addr),
		  ntohs(cm_id->remote_addr.sin_port),
		  ntohl(cm_id->local_addr.sin_addr.s_addr),
		  ntohs(cm_id->local_addr.sin_port),
		  le32_to_cpu(nesqp->nesqp_context->rcv_nxt),
		  le32_to_cpu(nesqp->nesqp_context->snd_nxt),
		  buff_len);

	/* notify OF layer that accept event was successful */
	cm_id->add_ref(cm_id);
	nes_add_ref(&nesqp->ibqp);

	cm_event.event = IW_CM_EVENT_ESTABLISHED;
	cm_event.status = 0;
	cm_event.provider_data = (void *)nesqp;
	cm_event.local_addr = cm_id->local_addr;
	cm_event.remote_addr = cm_id->remote_addr;
	cm_event.private_data = NULL;
	cm_event.private_data_len = 0;
	ret = cm_id->event_handler(cm_id, &cm_event);
	attr.qp_state = IB_QPS_RTS;
	nes_modify_qp(&nesqp->ibqp, &attr, IB_QP_STATE, NULL);
	if (cm_node->loopbackpartner) {
		cm_node->loopbackpartner->mpa_frame_size =
			nesqp->private_data_len;
		/* copy entire MPA frame to our cm_node's frame */
		memcpy(cm_node->loopbackpartner->mpa_frame_buf,
		       conn_param->private_data, conn_param->private_data_len);
		create_event(cm_node->loopbackpartner, NES_CM_EVENT_CONNECTED);
	}
	if (ret)
		printk(KERN_ERR "%s[%u] OFA CM event_handler returned, "
		       "ret=%d\n", __func__, __LINE__, ret);

	return 0;
}


/**
 * nes_reject
 */
int nes_reject(struct iw_cm_id *cm_id, const void *pdata, u8 pdata_len)
{
	struct nes_cm_node *cm_node;
	struct nes_cm_node *loopback;
	struct nes_cm_core *cm_core;
	u8 *start_buff;

	atomic_inc(&cm_rejects);
	cm_node = (struct nes_cm_node *)cm_id->provider_data;
	loopback = cm_node->loopbackpartner;
	cm_core = cm_node->cm_core;
	cm_node->cm_id = cm_id;

	if (pdata_len + sizeof(struct ietf_mpa_v2) > MAX_CM_BUFFER)
		return -EINVAL;

	if (loopback) {
		memcpy(&loopback->mpa_frame.priv_data, pdata, pdata_len);
		loopback->mpa_frame.priv_data_len = pdata_len;
		loopback->mpa_frame_size = pdata_len;
	} else {
		start_buff = &cm_node->mpa_frame_buf[0] + sizeof(struct ietf_mpa_v2);
		cm_node->mpa_frame_size = pdata_len;
		memcpy(start_buff, pdata, pdata_len);
	}
	return cm_core->api->reject(cm_core, cm_node);
}


/**
 * nes_connect
 * setup and launch cm connect node
 */
int nes_connect(struct iw_cm_id *cm_id, struct iw_cm_conn_param *conn_param)
{
	struct ib_qp *ibqp;
	struct nes_qp *nesqp;
	struct nes_vnic *nesvnic;
	struct nes_device *nesdev;
	struct nes_cm_node *cm_node;
	struct nes_cm_info cm_info;
	int apbvt_set = 0;

	ibqp = nes_get_qp(cm_id->device, conn_param->qpn);
	if (!ibqp)
		return -EINVAL;
	nesqp = to_nesqp(ibqp);
	if (!nesqp)
		return -EINVAL;
	nesvnic = to_nesvnic(nesqp->ibqp.device);
	if (!nesvnic)
		return -EINVAL;
	nesdev = nesvnic->nesdev;
	if (!nesdev)
		return -EINVAL;

	if (!(cm_id->local_addr.sin_port) || !(cm_id->remote_addr.sin_port))
		return -EINVAL;

	nes_debug(NES_DBG_CM, "QP%u, current IP = 0x%08X, Destination IP = "
		  "0x%08X:0x%04X, local = 0x%08X:0x%04X.\n", nesqp->hwqp.qp_id,
		  ntohl(nesvnic->local_ipaddr),
		  ntohl(cm_id->remote_addr.sin_addr.s_addr),
		  ntohs(cm_id->remote_addr.sin_port),
		  ntohl(cm_id->local_addr.sin_addr.s_addr),
		  ntohs(cm_id->local_addr.sin_port));

	atomic_inc(&cm_connects);
	nesqp->active_conn = 1;

	/* cache the cm_id in the qp */
	nesqp->cm_id = cm_id;

	cm_id->provider_data = nesqp;

	nesqp->private_data_len = conn_param->private_data_len;
	nesqp->nesqp_context->ird_ord_sizes |= cpu_to_le32((u32)conn_param->ord);
	nes_debug(NES_DBG_CM, "requested ord = 0x%08X.\n", (u32)conn_param->ord);
	nes_debug(NES_DBG_CM, "mpa private data len =%u\n",
		  conn_param->private_data_len);

	if (cm_id->local_addr.sin_addr.s_addr !=
	    cm_id->remote_addr.sin_addr.s_addr) {
		nes_manage_apbvt(nesvnic, ntohs(cm_id->local_addr.sin_port),
				 PCI_FUNC(nesdev->pcidev->devfn), NES_MANAGE_APBVT_ADD);
		apbvt_set = 1;
	}

	/* set up the connection params for the node */
	cm_info.loc_addr = htonl(cm_id->local_addr.sin_addr.s_addr);
	cm_info.loc_port = htons(cm_id->local_addr.sin_port);
	cm_info.rem_addr = htonl(cm_id->remote_addr.sin_addr.s_addr);
	cm_info.rem_port = htons(cm_id->remote_addr.sin_port);
	cm_info.cm_id = cm_id;
	cm_info.conn_type = NES_CM_IWARP_CONN_TYPE;

	cm_id->add_ref(cm_id);

	/* create a connect CM node connection */
	cm_node = g_cm_core->api->connect(g_cm_core, nesvnic,
					  conn_param->private_data_len, (void *)conn_param->private_data,
					  &cm_info);
	if (!cm_node) {
		if (apbvt_set)
			nes_manage_apbvt(nesvnic, ntohs(cm_id->local_addr.sin_port),
					 PCI_FUNC(nesdev->pcidev->devfn),
					 NES_MANAGE_APBVT_DEL);

		cm_id->rem_ref(cm_id);
		return -ENOMEM;
	}

	cm_node->apbvt_set = apbvt_set;
	nesqp->cm_node = cm_node;
	cm_node->nesqp = nesqp;
	nes_add_ref(&nesqp->ibqp);

	return 0;
}


/**
 * nes_create_listen
 */
int nes_create_listen(struct iw_cm_id *cm_id, int backlog)
{
	struct nes_vnic *nesvnic;
	struct nes_cm_listener *cm_node;
	struct nes_cm_info cm_info;
	int err;

	nes_debug(NES_DBG_CM, "cm_id = %p, local port = 0x%04X.\n",
			cm_id, ntohs(cm_id->local_addr.sin_port));

	nesvnic = to_nesvnic(cm_id->device);
	if (!nesvnic)
		return -EINVAL;

	nes_debug(NES_DBG_CM, "nesvnic=%p, netdev=%p, %s\n",
			nesvnic, nesvnic->netdev, nesvnic->netdev->name);

	nes_debug(NES_DBG_CM, "nesvnic->local_ipaddr=0x%08x, sin_addr.s_addr=0x%08x\n",
			nesvnic->local_ipaddr, cm_id->local_addr.sin_addr.s_addr);

	/* setup listen params in our api call struct */
	cm_info.loc_addr = nesvnic->local_ipaddr;
	cm_info.loc_port = cm_id->local_addr.sin_port;
	cm_info.backlog = backlog;
	cm_info.cm_id = cm_id;

	cm_info.conn_type = NES_CM_IWARP_CONN_TYPE;


	cm_node = g_cm_core->api->listen(g_cm_core, nesvnic, &cm_info);
	if (!cm_node) {
		printk(KERN_ERR "%s[%u] Error returned from listen API call\n",
		       __func__, __LINE__);
		return -ENOMEM;
	}

	cm_id->provider_data = cm_node;

	if (!cm_node->reused_node) {
		err = nes_manage_apbvt(nesvnic,
				       ntohs(cm_id->local_addr.sin_port),
				       PCI_FUNC(nesvnic->nesdev->pcidev->devfn),
				       NES_MANAGE_APBVT_ADD);
		if (err) {
			printk(KERN_ERR "nes_manage_apbvt call returned %d.\n",
			       err);
			g_cm_core->api->stop_listener(g_cm_core, (void *)cm_node);
			return err;
		}
		atomic_inc(&cm_listens_created);
	}

	cm_id->add_ref(cm_id);
	cm_id->provider_data = (void *)cm_node;


	return 0;
}


/**
 * nes_destroy_listen
 */
int nes_destroy_listen(struct iw_cm_id *cm_id)
{
	if (cm_id->provider_data)
		g_cm_core->api->stop_listener(g_cm_core, cm_id->provider_data);
	else
		nes_debug(NES_DBG_CM, "cm_id->provider_data was NULL\n");

	cm_id->rem_ref(cm_id);

	return 0;
}


/**
 * nes_cm_recv
 */
int nes_cm_recv(struct sk_buff *skb, struct net_device *netdevice)
{
	int rc = 0;

	cm_packets_received++;
	if ((g_cm_core) && (g_cm_core->api))
		rc = g_cm_core->api->recv_pkt(g_cm_core, netdev_priv(netdevice), skb);
	else
		nes_debug(NES_DBG_CM, "Unable to process packet for CM,"
			  " cm is not setup properly.\n");

	return rc;
}


/**
 * nes_cm_start
 * Start and init a cm core module
 */
int nes_cm_start(void)
{
	nes_debug(NES_DBG_CM, "\n");
	/* create the primary CM core, pass this handle to subsequent core inits */
	g_cm_core = nes_cm_alloc_core();
	if (g_cm_core)
		return 0;
	else
		return -ENOMEM;
}


/**
 * nes_cm_stop
 * stop and dealloc all cm core instances
 */
int nes_cm_stop(void)
{
	g_cm_core->api->destroy_cm_core(g_cm_core);
	return 0;
}


/**
 * cm_event_connected
 * handle a connected event, setup QPs and HW
 */
static void cm_event_connected(struct nes_cm_event *event)
{
	struct nes_qp *nesqp;
	struct nes_vnic *nesvnic;
	struct nes_device *nesdev;
	struct nes_cm_node *cm_node;
	struct nes_adapter *nesadapter;
	struct ib_qp_attr attr;
	struct iw_cm_id *cm_id;
	struct iw_cm_event cm_event;
	struct nes_v4_quad nes_quad;
	u32 crc_value;
	int ret;

	/* get all our handles */
	cm_node = event->cm_node;
	cm_id = cm_node->cm_id;
	nes_debug(NES_DBG_CM, "cm_event_connected - %p - cm_id = %p\n", cm_node, cm_id);
	nesqp = (struct nes_qp *)cm_id->provider_data;
	nesvnic = to_nesvnic(nesqp->ibqp.device);
	nesdev = nesvnic->nesdev;
	nesadapter = nesdev->nesadapter;

	if (nesqp->destroyed)
		return;
	atomic_inc(&cm_connecteds);
	nes_debug(NES_DBG_CM, "QP%u attempting to connect to  0x%08X:0x%04X on"
		  " local port 0x%04X. jiffies = %lu.\n",
		  nesqp->hwqp.qp_id,
		  ntohl(cm_id->remote_addr.sin_addr.s_addr),
		  ntohs(cm_id->remote_addr.sin_port),
		  ntohs(cm_id->local_addr.sin_port),
		  jiffies);

	nes_cm_init_tsa_conn(nesqp, cm_node);

	/* set the QP tsa context */
	nesqp->nesqp_context->tcpPorts[0] =
		cpu_to_le16(ntohs(cm_id->local_addr.sin_port));
	nesqp->nesqp_context->tcpPorts[1] =
		cpu_to_le16(ntohs(cm_id->remote_addr.sin_port));
	if (ipv4_is_loopback(cm_id->remote_addr.sin_addr.s_addr))
		nesqp->nesqp_context->ip0 =
			cpu_to_le32(ntohl(nesvnic->local_ipaddr));
	else
		nesqp->nesqp_context->ip0 =
			cpu_to_le32(ntohl(cm_id->remote_addr.sin_addr.s_addr));

	nesqp->nesqp_context->misc2 |= cpu_to_le32(
			(u32)PCI_FUNC(nesdev->pcidev->devfn) <<
			NES_QPCONTEXT_MISC2_SRC_IP_SHIFT);
	nesqp->nesqp_context->arp_index_vlan |= cpu_to_le32(
			nes_arp_table(nesdev,
			le32_to_cpu(nesqp->nesqp_context->ip0),
			NULL, NES_ARP_RESOLVE) << 16);
	nesqp->nesqp_context->ts_val_delta = cpu_to_le32(
			jiffies - nes_read_indexed(nesdev, NES_IDX_TCP_NOW));
	nesqp->nesqp_context->ird_index = cpu_to_le32(nesqp->hwqp.qp_id);
	nesqp->nesqp_context->ird_ord_sizes |=
			cpu_to_le32((u32)1 <<
			NES_QPCONTEXT_ORDIRD_IWARP_MODE_SHIFT);

	/* Adjust tail for not having a LSMM */
	/*nesqp->hwqp.sq_tail = 1;*/

	build_rdma0_msg(cm_node, &nesqp);

	nes_write32(nesdev->regs + NES_WQE_ALLOC,
		    (1 << 24) | 0x00800000 | nesqp->hwqp.qp_id);

	memset(&nes_quad, 0, sizeof(nes_quad));

	nes_quad.DstIpAdrIndex =
		cpu_to_le32((u32)PCI_FUNC(nesdev->pcidev->devfn) << 24);
	if (ipv4_is_loopback(cm_id->remote_addr.sin_addr.s_addr))
		nes_quad.SrcIpadr = nesvnic->local_ipaddr;
	else
		nes_quad.SrcIpadr = cm_id->remote_addr.sin_addr.s_addr;
	nes_quad.TcpPorts[0] = cm_id->remote_addr.sin_port;
	nes_quad.TcpPorts[1] = cm_id->local_addr.sin_port;

	/* Produce hash key */
	crc_value = get_crc_value(&nes_quad);
	nesqp->hte_index = cpu_to_be32(crc_value ^ 0xffffffff);
	nes_debug(NES_DBG_CM, "HTE Index = 0x%08X, After CRC = 0x%08X\n",
		  nesqp->hte_index, nesqp->hte_index & nesadapter->hte_index_mask);

	nesqp->hte_index &= nesadapter->hte_index_mask;
	nesqp->nesqp_context->hte_index = cpu_to_le32(nesqp->hte_index);

	nesqp->ietf_frame = &cm_node->mpa_frame;
	nesqp->private_data_len = (u8)cm_node->mpa_frame_size;
	cm_node->cm_core->api->accelerated(cm_node->cm_core, cm_node);

	/* notify OF layer we successfully created the requested connection */
	cm_event.event = IW_CM_EVENT_CONNECT_REPLY;
	cm_event.status = 0;
	cm_event.provider_data = cm_id->provider_data;
	cm_event.local_addr.sin_family = AF_INET;
	cm_event.local_addr.sin_port = cm_id->local_addr.sin_port;
	cm_event.remote_addr = cm_id->remote_addr;

	cm_event.private_data = (void *)event->cm_node->mpa_frame_buf;
	cm_event.private_data_len = (u8)event->cm_node->mpa_frame_size;
	cm_event.ird = cm_node->ird_size;
	cm_event.ord = cm_node->ord_size;

	cm_event.local_addr.sin_addr.s_addr = event->cm_info.rem_addr;
	ret = cm_id->event_handler(cm_id, &cm_event);
	nes_debug(NES_DBG_CM, "OFA CM event_handler returned, ret=%d\n", ret);

	if (ret)
		printk(KERN_ERR "%s[%u] OFA CM event_handler returned, "
		       "ret=%d\n", __func__, __LINE__, ret);
	attr.qp_state = IB_QPS_RTS;
	nes_modify_qp(&nesqp->ibqp, &attr, IB_QP_STATE, NULL);

	nes_debug(NES_DBG_CM, "Exiting connect thread for QP%u. jiffies = "
		  "%lu\n", nesqp->hwqp.qp_id, jiffies);

	return;
}


/**
 * cm_event_connect_error
 */
static void cm_event_connect_error(struct nes_cm_event *event)
{
	struct nes_qp *nesqp;
	struct iw_cm_id *cm_id;
	struct iw_cm_event cm_event;
	/* struct nes_cm_info cm_info; */
	int ret;

	if (!event->cm_node)
		return;

	cm_id = event->cm_node->cm_id;
	if (!cm_id)
		return;

	nes_debug(NES_DBG_CM, "cm_node=%p, cm_id=%p\n", event->cm_node, cm_id);
	nesqp = cm_id->provider_data;

	if (!nesqp)
		return;

	/* notify OF layer about this connection error event */
	/* cm_id->rem_ref(cm_id); */
	nesqp->cm_id = NULL;
	cm_id->provider_data = NULL;
	cm_event.event = IW_CM_EVENT_CONNECT_REPLY;
	cm_event.status = -ECONNRESET;
	cm_event.provider_data = cm_id->provider_data;
	cm_event.local_addr = cm_id->local_addr;
	cm_event.remote_addr = cm_id->remote_addr;
	cm_event.private_data = NULL;
	cm_event.private_data_len = 0;

	nes_debug(NES_DBG_CM, "call CM_EVENT REJECTED, local_addr=%08x, "
		  "remove_addr=%08x\n", cm_event.local_addr.sin_addr.s_addr,
		  cm_event.remote_addr.sin_addr.s_addr);

	ret = cm_id->event_handler(cm_id, &cm_event);
	nes_debug(NES_DBG_CM, "OFA CM event_handler returned, ret=%d\n", ret);
	if (ret)
		printk(KERN_ERR "%s[%u] OFA CM event_handler returned, "
		       "ret=%d\n", __func__, __LINE__, ret);
	cm_id->rem_ref(cm_id);

	rem_ref_cm_node(event->cm_node->cm_core, event->cm_node);
	return;
}


/**
 * cm_event_reset
 */
static void cm_event_reset(struct nes_cm_event *event)
{
	struct nes_qp *nesqp;
	struct iw_cm_id *cm_id;
	struct iw_cm_event cm_event;
	/* struct nes_cm_info cm_info; */
	int ret;

	if (!event->cm_node)
		return;

	if (!event->cm_node->cm_id)
		return;

	cm_id = event->cm_node->cm_id;

	nes_debug(NES_DBG_CM, "%p - cm_id = %p\n", event->cm_node, cm_id);
	nesqp = cm_id->provider_data;
	if (!nesqp)
		return;

	nesqp->cm_id = NULL;
	/* cm_id->provider_data = NULL; */
	cm_event.event = IW_CM_EVENT_DISCONNECT;
	cm_event.status = -ECONNRESET;
	cm_event.provider_data = cm_id->provider_data;
	cm_event.local_addr = cm_id->local_addr;
	cm_event.remote_addr = cm_id->remote_addr;
	cm_event.private_data = NULL;
	cm_event.private_data_len = 0;

	cm_id->add_ref(cm_id);
	ret = cm_id->event_handler(cm_id, &cm_event);
	atomic_inc(&cm_closes);
	cm_event.event = IW_CM_EVENT_CLOSE;
	cm_event.status = 0;
	cm_event.provider_data = cm_id->provider_data;
	cm_event.local_addr = cm_id->local_addr;
	cm_event.remote_addr = cm_id->remote_addr;
	cm_event.private_data = NULL;
	cm_event.private_data_len = 0;
	nes_debug(NES_DBG_CM, "NODE %p Generating CLOSE\n", event->cm_node);
	ret = cm_id->event_handler(cm_id, &cm_event);

	nes_debug(NES_DBG_CM, "OFA CM event_handler returned, ret=%d\n", ret);


	/* notify OF layer about this connection error event */
	cm_id->rem_ref(cm_id);

	return;
}


/**
 * cm_event_mpa_req
 */
static void cm_event_mpa_req(struct nes_cm_event *event)
{
	struct iw_cm_id *cm_id;
	struct iw_cm_event cm_event;
	int ret;
	struct nes_cm_node *cm_node;

	cm_node = event->cm_node;
	if (!cm_node)
		return;
	cm_id = cm_node->cm_id;

	atomic_inc(&cm_connect_reqs);
	nes_debug(NES_DBG_CM, "cm_node = %p - cm_id = %p, jiffies = %lu\n",
		  cm_node, cm_id, jiffies);

	cm_event.event = IW_CM_EVENT_CONNECT_REQUEST;
	cm_event.status = 0;
	cm_event.provider_data = (void *)cm_node;

	cm_event.local_addr.sin_family = AF_INET;
	cm_event.local_addr.sin_port = htons(event->cm_info.loc_port);
	cm_event.local_addr.sin_addr.s_addr = htonl(event->cm_info.loc_addr);

	cm_event.remote_addr.sin_family = AF_INET;
	cm_event.remote_addr.sin_port = htons(event->cm_info.rem_port);
	cm_event.remote_addr.sin_addr.s_addr = htonl(event->cm_info.rem_addr);
	cm_event.private_data = cm_node->mpa_frame_buf;
	cm_event.private_data_len = (u8)cm_node->mpa_frame_size;
	cm_event.ird = cm_node->ird_size;
	cm_event.ord = cm_node->ord_size;

	ret = cm_id->event_handler(cm_id, &cm_event);
	if (ret)
		printk(KERN_ERR "%s[%u] OFA CM event_handler returned, ret=%d\n",
		       __func__, __LINE__, ret);
	return;
}


static void cm_event_mpa_reject(struct nes_cm_event *event)
{
	struct iw_cm_id *cm_id;
	struct iw_cm_event cm_event;
	struct nes_cm_node *cm_node;
	int ret;

	cm_node = event->cm_node;
	if (!cm_node)
		return;
	cm_id = cm_node->cm_id;

	atomic_inc(&cm_connect_reqs);
	nes_debug(NES_DBG_CM, "cm_node = %p - cm_id = %p, jiffies = %lu\n",
		  cm_node, cm_id, jiffies);

	cm_event.event = IW_CM_EVENT_CONNECT_REPLY;
	cm_event.status = -ECONNREFUSED;
	cm_event.provider_data = cm_id->provider_data;

	cm_event.local_addr.sin_family = AF_INET;
	cm_event.local_addr.sin_port = htons(event->cm_info.loc_port);
	cm_event.local_addr.sin_addr.s_addr = htonl(event->cm_info.loc_addr);

	cm_event.remote_addr.sin_family = AF_INET;
	cm_event.remote_addr.sin_port = htons(event->cm_info.rem_port);
	cm_event.remote_addr.sin_addr.s_addr = htonl(event->cm_info.rem_addr);

	cm_event.private_data = cm_node->mpa_frame_buf;
	cm_event.private_data_len = (u8)cm_node->mpa_frame_size;

	nes_debug(NES_DBG_CM, "call CM_EVENT_MPA_REJECTED, local_addr=%08x, "
		  "remove_addr=%08x\n",
		  cm_event.local_addr.sin_addr.s_addr,
		  cm_event.remote_addr.sin_addr.s_addr);

	ret = cm_id->event_handler(cm_id, &cm_event);
	if (ret)
		printk(KERN_ERR "%s[%u] OFA CM event_handler returned, ret=%d\n",
		       __func__, __LINE__, ret);

	return;
}


static void nes_cm_event_handler(struct work_struct *);

/**
 * nes_cm_post_event
 * post an event to the cm event handler
 */
static int nes_cm_post_event(struct nes_cm_event *event)
{
	atomic_inc(&event->cm_node->cm_core->events_posted);
	add_ref_cm_node(event->cm_node);
	event->cm_info.cm_id->add_ref(event->cm_info.cm_id);
	INIT_WORK(&event->event_work, nes_cm_event_handler);
	nes_debug(NES_DBG_CM, "cm_node=%p queue_work, event=%p\n",
		  event->cm_node, event);

	queue_work(event->cm_node->cm_core->event_wq, &event->event_work);

	nes_debug(NES_DBG_CM, "Exit\n");
	return 0;
}


/**
 * nes_cm_event_handler
 * worker function to handle cm events
 * will free instance of nes_cm_event
 */
static void nes_cm_event_handler(struct work_struct *work)
{
	struct nes_cm_event *event = container_of(work, struct nes_cm_event,
						  event_work);
	struct nes_cm_core *cm_core;

	if ((!event) || (!event->cm_node) || (!event->cm_node->cm_core))
		return;

	cm_core = event->cm_node->cm_core;
	nes_debug(NES_DBG_CM, "event=%p, event->type=%u, events posted=%u\n",
		  event, event->type, atomic_read(&cm_core->events_posted));

	switch (event->type) {
	case NES_CM_EVENT_MPA_REQ:
		cm_event_mpa_req(event);
		nes_debug(NES_DBG_CM, "cm_node=%p CM Event: MPA REQUEST\n",
			  event->cm_node);
		break;
	case NES_CM_EVENT_RESET:
		nes_debug(NES_DBG_CM, "cm_node = %p CM Event: RESET\n",
			  event->cm_node);
		cm_event_reset(event);
		break;
	case NES_CM_EVENT_CONNECTED:
		if ((!event->cm_node->cm_id) ||
		    (event->cm_node->state != NES_CM_STATE_TSA))
			break;
		cm_event_connected(event);
		nes_debug(NES_DBG_CM, "CM Event: CONNECTED\n");
		break;
	case NES_CM_EVENT_MPA_REJECT:
		if ((!event->cm_node->cm_id) ||
		    (event->cm_node->state == NES_CM_STATE_TSA))
			break;
		cm_event_mpa_reject(event);
		nes_debug(NES_DBG_CM, "CM Event: REJECT\n");
		break;

	case NES_CM_EVENT_ABORTED:
		if ((!event->cm_node->cm_id) ||
		    (event->cm_node->state == NES_CM_STATE_TSA))
			break;
		cm_event_connect_error(event);
		nes_debug(NES_DBG_CM, "CM Event: ABORTED\n");
		break;
	case NES_CM_EVENT_DROPPED_PKT:
		nes_debug(NES_DBG_CM, "CM Event: DROPPED PKT\n");
		break;
	default:
		nes_debug(NES_DBG_CM, "CM Event: UNKNOWN EVENT TYPE\n");
		break;
	}

	atomic_dec(&cm_core->events_posted);
	event->cm_info.cm_id->rem_ref(event->cm_info.cm_id);
	rem_ref_cm_node(cm_core, event->cm_node);
	kfree(event);

	return;
}<|MERGE_RESOLUTION|>--- conflicted
+++ resolved
@@ -1380,10 +1380,6 @@
 			neigh_event_send(neigh, NULL);
 		}
 	}
-<<<<<<< HEAD
-=======
-
->>>>>>> 8df54d62
 out:
 	rcu_read_unlock();
 
