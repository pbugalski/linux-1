--- conflicted
+++ resolved
@@ -1329,12 +1329,7 @@
 extern int kill_pid_info_as_uid(int, struct siginfo *, struct pid *, uid_t, uid_t, u32);
 extern int kill_pgrp(struct pid *pid, int sig, int priv);
 extern int kill_pid(struct pid *pid, int sig, int priv);
-<<<<<<< HEAD
-=======
-extern int __kill_pg_info(int sig, struct siginfo *info, pid_t pgrp);
-extern int kill_pg_info(int, struct siginfo *, pid_t);
 extern int kill_proc_info(int, struct siginfo *, pid_t);
->>>>>>> 1055a8af
 extern void do_notify_parent(struct task_struct *, int);
 extern void force_sig(int, struct task_struct *);
 extern void force_sig_specific(int, struct task_struct *);
